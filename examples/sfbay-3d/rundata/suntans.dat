########################################################################
#
#  Input file for SUNTANS.
#
########################################################################
<<<<<<< HEAD
mergeArrays		0	# Don't merge
Nkmax	 		30	# Number of cells in the vertical
=======
Nkmax	 		30	# Number of cells in the vertical
maxFaces		3	# Number of faces
>>>>>>> 2bf9c130
stairstep		0	# 1 if stair-stepping, 0 if partial-stepping
rstretch		1.3	# Stretching factor for vertical grid (1<=rstretch<1.1)
CorrectVoronoi		0	# Whether or not to correct Voronoi points
prettyplot		1	# Use quadratic for output u and v
VoronoiRatio	 	0	# Adjust the voronoi points by this amount if 1 then = centroid.
vertgridcorrect 	0 	# Correct vertical grid if Nkmax is too small
IntDepth 		2	# 1 if interpdepth, 0 otherwise
dzsmall			0.1	# Smallest grid spacing ratio before correction
fixdzz			1	# Fix vertical grid spacing
scaledepth 		0 	# Scale the depth by scalefactor
scaledepthfactor 	0 	# Depth scaling factor (to test deep grids with explicit methods)
thetaramptime	        1800  	# Timescale over which theta is ramped from 1 to theta (fs theta only)
beta			7e-4	# Expansivity of salt
theta			0.55	# 0: fully explicit, 1: fully implicit
thetaS			0.55	# For scalar advection
thetaB			0.55	# For scalar advection
kappa_s                 0       # Vertical mass diffusivity
kappa_sH                0       # Horizontal mass diffusivity
gamma 			0 	# Coefficient of expansivity of temperature.
kappa_T                 0       # Vertical thermal diffusivity
kappa_TH                0       # Horizontal thermal diffusivity
nu 			1e-4 	# Laminar viscosity of water (m^2 s^-1)
nu_H 			1e-2    # Horizontal laminar viscosity of water (m^2 s^-1)
tau_T			0 	# Wind shear stress
z0T	                0.0 	# Top roughness
z0B	                0.0025	# Bottom roughness
CdT	                0.0 	# Drag coefficient at surface
CdB	                0.0	# Drag coefficient at bottom
CdW			0.0	# Drag coefficient at sidewalls
computeSediments        1       # whether include sediment model
turbmodel		1	# Turbulence model (0 for none, 1 for MY25)
dt 			20	# Time step
Cmax 			1  	# Maximum permissible Courant number
nsteps 			4320    # Number of steps
ntout   		180  	# How often to output data
ntprog   		5 	# How often to report progress (in %)
ntconserve 		1	# How often to output conserved data
nonhydrostatic		0	# 0 = hydrostatic, 1 = nonhydrostatic
cgsolver		1	# 0 = GS, 1 = CG
maxiters		1000	# Maximum number of CG iterations
qmaxiters		2000	# Maximum number of CG iterations for nonhydrostatic pressure
qprecond		2	# 1 = preconditioned, 0 = not preconditioned
epsilon			1e-10 	# Tolerance for CG convergence
qepsilon		1e-5	# Tolerance for CG convergence for nonhydrostatic pressure
resnorm			0	# Normalized or non-normalized residual
relax			1	# Relaxation parameter for GS solver.	
amp 			0.5	# amplitude
omega 			1.4e-4	# frequency
flux 			0	# flux
timescale		0	# timescale for open boundary condition
volcheck		0	# Check for volume conservation
masscheck		0	# Check for mass conservation
nonlinear		5	# No momentum advection: 0, first-order upwind: 1, Central-differencing: 2
TVDmomentum		3	# TVD momentum superbee
laxWendroff     	0       # No Lax Wendroff diffusion coefficients
laxWendroff_Vertical    0       # No Lax Wendroff diffusion coefficients
newcells		0	#
wetdry			1       # 1 if wetting and drying, 0 otherwise
newcells		0	# 1 if adjust momentum in surface cells as the volume changes, 0 otherwise
Coriolis_f              8.95e-5	# Coriolis frequency f=2*Omega*sin(phi)
sponge_distance	        0 	# Decay distance scale for sponge layer
sponge_decay	        0	# Decay time scale for sponge layer
readSalinity		0	# Whether or not to read initial salinity profile from file InitSalinityFile
readTemperature		0	# Whether or not to read initial temperature profile from file InitTemperatureFile
########################################################################
#
# NetCDF / Meteorological / Boundary parameters
#
########################################################################
outputNetcdf	 	1	  # Output data to netcdf format (0 - binary, 1 - netcdf)
outputNetcdfFile SFBay3D 	# Name of the output netcdf file
metfile	windfile.nc # Input meteorological netcdf file
#metfile		Galveston_Winds_2009_UTM.nc #
starttime	20130101.120000   # Model start time string format yyyymmdd.HHMMSS
basetime 	19900101.000000   #   Base time used for reference in netcdf files
metmodel  		0  # 0 - no meteorological input; 1 - Wood et al heat flux, 2 - COARE3.0, short and longwave radiation calculated, 3 - constant flux coefficients, 4 - wind only
varmodel  		1   	  # Kriging variogram model. 0 - use inverse distance weighting, 1 - spherical model
range  			50000    # kriging range. Grid units
nugget  		0.05   	  # kriging nugget parameter
sill  			0.95       # kriging sill parameter
Lsw			0.5	  # Solar radiation extinction depth [m] (the light extinction coefficient, k = 1/Lsw)
Cda			0.0011    # Wind drag coefficient (metmodel=3 only)
Ch			0.0011    # Stanton number / sensible heat flux coefficient (metmodel=3 only)
Ce			0.0011	  # Dalton number / latent heat flux coefficient (metmodel=3 only)
netcdfBdy		1	  # 1 - Read the open boundary data from a netcdf file
netcdfBdyFile 		SFBay3D_BC.nc # Name of the boundary netcdf file
readinitialnc		1	  # 1 - Read initial conditions from a netcdf file, 0 otherwise
initialNCfile  		SFBay3D_IC.nc  # Initial condition netcdf file name
calcage        		0   # Turn on the age calculation
calcaverage		0	  # Calculate averages
ntaverage		120	  # 
averageNetcdfFile	cylinder_AVG.nc	#
########################################################################
#
#  Grid Files
#
########################################################################
pslg   twod.dat 	# Planar straight line graph (input)
points points.dat	# Vertices file (input)
edges edges.dat		# Edge file (input)
cells cells.dat		# Cell centered file (input)
depth depth.dat		# Depth file for interpolation (if INTERPDEPTH=1) (input)
nodes nodes.dat   	# Node topology information (output)
celldata celldata.dat	# Cell-centered output (output)
edgedata edgedata.dat	# Edge-centered output (output)
vertspace vertspace.dat	# Vertical grid spacing (output)
topology topology.dat	# Grid topology data
########################################################################
#
#  Output Data Files
#
########################################################################
FreeSurfaceFile   	fs.dat
HorizontalVelocityFile 	u.dat
VerticalVelocityFile 	w.dat
SalinityFile 		s.dat
BGSalinityFile 		s0.dat
TemperatureFile		T.dat
PressureFile		q.dat
VerticalGridFile 	g.dat
ConserveFile		e.dat
ProgressFile	        step.dat
StoreFile		store.dat
StartFile		start.dat
EddyViscosityFile	nut.dat
ScalarDiffusivityFile	kappat.dat
########################################################################
#
# Input Data Files
#
########################################################################
InitSalinityFile	sinit.dat
InitTemperatureFile	Tinit.dat
########################################################################
#
# Sediment parameters
#
########################################################################
Nlayer			3	# Number of bed layers (MAX = 5)
Nsize                   3       # Number of sediment fractions (Max = 3)
TBMAX                   1       # whether to output tb for each cell
SETsediment             0       # When Nlayer>5 or Nsize>3, SETsediment=1 to use SetSediment 
WSconstant              1       # if 1, ws for sediment = ws0
readSediment            0       # if 1, read sediment concentration data as IC. only work with Nsize==1
bedInterval             150     # the interval steps to update bed change
bedComplex              0       # whether to consider the possibility to flush away a whole layer
ParabolKappa            0       # whether to use parabolic tubulent diffusivity
Ds90                  0.000008    # ds90 for calculation of erosion taub
Ds1                   0.00000057   # sediment diameter for fraction No.1 (m)
Ds2                   0.0002    # sediment diameter for fraction No.2                   
Ds3                   0.0002    # sediment diameter for fraction No.3
Ws01                  0.000001     # constant settling velocity for fraction No.1 (m/s)
Ws02                  0.00001     # constant settling velocity for fraction No.2
Ws03                  0.0001     # constant settling velocity for fraction No.3
Gsedi1                2.65      # relative density for fraction No.1
Gsedi2                2.65      # relative density for fraction No.2
Gsedi3                2.65      # relative density for fraction No.3
Prt1                    1       # Prandtl Number for fraction No.1
Prt2                    1       # Prandtl Number for fraction No.2
Prt3                    1       # Prandtl Number for fraction No.3
Consolid1             0.0002    # Consolidation rate (g/m^2/s) for layer No.1
Consolid2             0.0002    # Consolidation rate (g/m^2/s) for layer No.2
Consolid3             0.0001    # Consolidation rate (g/m^2/s) for layer No.3
Consolid4             0.0001    # Consolidation rate (g/m^2/s) for layer No.4
Consolid5             0.00005    # Consolidation rate (g/m^2/s) for layer No.5
E01                   0.1      # Basic Erosion Rate Constant (g/m^2/s) for layer No.1
E02                   0.01      # Basic Erosion Rate Constant (g/m^2/s) for layer No.2
E03                   0.005      # Basic Erosion Rate Constant (g/m^2/s) for layer No.3
E04                   0.005      # Basic Erosion Rate Constant (g/m^2/s) for layer No.4
E05                   0.001      # Basic Erosion Rate Constant (g/m^2/s) for layer No.5
Taue1                 0.1       # Erosion Critical Shear Stress (N/m^2) for layer No.1
Taue2                 0.1       # Erosion Critical Shear Stress (N/m^2) for layer No.2
Taue3                 0.1       # Erosion Critical Shear Stress (N/m^2) for layer No.3
Taue4                 1.9       # Erosion Critical Shear Stress (N/m^2) for layer No.4
Taue5                 1.9       # Erosion Critical Shear Stress (N/m^2) for layer No.5
Taud1                 0.1       # Deposition Critical Shear Stress (N/m^2) for layer No.1
Taud2                 0.4       # Deposition Critical Shear Stress (N/m^2) for layer No.2
Taud3                 0.9       # Deposition Critical Shear Stress (N/m^2) for layer No.3
Taud4                 0.9       # Deposition Critical Shear Stress (N/m^2) for layer No.4
Taud5                 0.9       # Deposition Critical Shear Stress (N/m^2) for layer No.5
Drydensity1           530000    # Dry density (g/m^3) for layer No.1
Drydensity2           900000    # Dry density (g/m^3) for layer No.2
Drydensity3           900000    # Dry density (g/m^3) for layer No.3
Drydensity4           900000    # Dry density (g/m^3) for layer No.4
Drydensity5           900000    # Dry density (g/m^3) for layer No.5
Thickness1            1.0      # Thickness (m) for layer No.1
Thickness2            2.0       # Thickness (m) for layer No.2
Thickness3            4.0      # Thickness (m) for layer No.3
Thickness4            5.0       # Thickness (m) for layer No.4
Thickness5            5.0       # Thickness (m) for layer No.5
softhard1             1         # 0 soft or hard for layer No.1 to decide how to calculate erosion
softhard2             1         # 0 soft or hard for layer No.2 to decide how to calculate erosion
softhard3             1         # 0 soft or hard for layer No.3 to decide how to calculate erosion
softhard4             1         # 0 soft or hard for layer No.4 to decide how to calculate erosion
softhard5             1         # 0 soft or hard for layer No.5 to decide how to calculate erosion
Bedmudratio1          0.8       # Bed mud ratio for layer No.1
Bedmudratio2          0.7       # Bed mud ratio for layer No.2
Bedmudratio3          0.6       # Bed mud ratio for layer No.3
Bedmudratio4          0.5       # Bed mud ratio for layer No.4
Bedmudratio5          0.5       # Bed mud ratio for layer No.5
Chind                 1000000   # Concentration (in volumetric fraction) criterion for hindered settling velocity
Cfloc                 500000    # Concentration (in volumetric fraction) criterion for flocculated settling velcoity
k                     0.0002    # Constant coefficient for settling velocity as a function of conc.
########################################################################
#
# Input Data Files
#
########################################################################
InputSedimentFile            sediint.dat
########################################################################
#
# Output Data Files
#
########################################################################
Sediment1File           sedi1.dat
Sediment2File           sedi2.dat
Sediment3File           sedi3.dat
Sediment4File           sedi4.dat
Sediment5File           sedi5.dat
LayerFile               sedilayer.dat
tbFile                  Seditb.dat
tbmaxFile               Seditbmax.dat <|MERGE_RESOLUTION|>--- conflicted
+++ resolved
@@ -3,13 +3,8 @@
 #  Input file for SUNTANS.
 #
 ########################################################################
-<<<<<<< HEAD
-mergeArrays		0	# Don't merge
-Nkmax	 		30	# Number of cells in the vertical
-=======
 Nkmax	 		30	# Number of cells in the vertical
 maxFaces		3	# Number of faces
->>>>>>> 2bf9c130
 stairstep		0	# 1 if stair-stepping, 0 if partial-stepping
 rstretch		1.3	# Stretching factor for vertical grid (1<=rstretch<1.1)
 CorrectVoronoi		0	# Whether or not to correct Voronoi points
