--- conflicted
+++ resolved
@@ -11,10 +11,6 @@
  *
  */
 #include "boundaries.h"
-<<<<<<< HEAD
-#include "sediments.h"
-static void SetUVWH(gridT *grid, physT *phys, propT *prop, int ib, int j, int boundary_index, REAL boundary_flag);
-=======
 #include "mynetcdf.h"
 #include "sediments.h"
 
@@ -27,7 +23,6 @@
 static void SegmentArea(propT *prop, gridT *grid, int myproc, MPI_Comm comm);
 int isGhostEdge(int j, gridT *grid, int myproc);
 int getTimeRecBnd(REAL nctime, REAL *time, int nt);
->>>>>>> 2bf9c130
 
 /*
  * Function: OpenBoundaryFluxes
@@ -70,9 +65,6 @@
  * 
  */
 void BoundaryScalars(gridT *grid, physT *phys, propT *prop, int myproc, MPI_Comm comm) {
-<<<<<<< HEAD
-  int i, ib, iptr, k, j, jptr;
-=======
   int jptr, j, ib, k, jind;
   int iptr, i, ii;
   int nf,ne,neigh;
@@ -83,7 +75,6 @@
   for(jptr=grid->edgedist[2];jptr<grid->edgedist[3];jptr++) {
       j=grid->edgep[jptr];
       ib=grid->grad[2*j];
->>>>>>> 2bf9c130
 
       for(k=grid->ctop[ib];k<grid->Nk[ib];k++) {
 	phys->boundary_T[jptr-grid->edgedist[2]][k]=phys->T[ib][k];
@@ -185,15 +176,6 @@
  * 
  */
 void BoundaryVelocities(gridT *grid, physT *phys, propT *prop, int myproc, MPI_Comm comm) {
-<<<<<<< HEAD
-  int i, ib, iptr, k, j, jptr;
-  REAL A_sac, A_san, Q_sac, Q_san, ub;
-
-  Q_sac = 300;
-  Q_san = 300;
-  A_sac = 0;
-  A_san = 0;
-=======
   int i, ii, j, jj, jind, iptr, jptr, n, k;
   REAL u,v,w,h,rampfac;
 
@@ -203,7 +185,6 @@
   }else{
       rampfac = 1.0;
   }
->>>>>>> 2bf9c130
 
    // Test
    REAL amp = 0.25;
