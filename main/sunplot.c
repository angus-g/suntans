--- conflicted
+++ resolved
@@ -3074,11 +3074,8 @@
     if(data->sedi==1){
       data->Nsize=(int)GetValue(DATAFILE,"Nsize",&status);
       data->tbmax=(int)GetValue(DATAFILE,"TBMAX",&status);      
-<<<<<<< HEAD
     } else {
       data->Nsize=1;
-=======
->>>>>>> 2bf9c130
     }
     data->taub =  (float **)malloc(numprocs*sizeof(float *));
     data->sediC = (float ****)malloc(numprocs*sizeof(float ***));
