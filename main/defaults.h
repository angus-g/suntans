/*
 * File: defaults.h
 * Author: Oliver B. Fringer
 * Institution: Stanford University
 * --------------------------------
 * Contains default values of variables that may not be defined in suntans.dat.
 *
 * Copyright (C) 2005-2006 The Board of Trustees of the Leland Stanford Junior 
 * University. All Rights Reserved.
 *
 */
#include "suntans.h"
#include "phys.h"


/* prettyplot:
 * uses quadratic interpolation for output values if 1, otherwise uses whichever interp method specified
 * use this by default to get better approximations for values on skewed grids
*/
const int prettyplot_DEFAULT=0;

/* linearFS:
   default value is for a nonlinear free surface, linearFS=0
*/
const int linearFS_DEFAULT=0;

/* interp:
   default value uses classic SUNTANS Perot method (type 0) vs Quadratic (type 1)
*/
const int interp_DEFAULT=0;

/* gravity:
   default value is that of Earth's gravitational constant (SI units)
*/
const REAL grav_DEFAULT=9.81;

/* minumum_depth:
    0: Do nothing
    Positive value: Will be the minimum allowable depth.  
    Negative value: Sets the minimum depth to the depth of the upper layer.
*/
const REAL minimum_depth_DEFAULT=0;   

/* fixdzz:
   0: Do not adjust bottom cell height.
   1: Do the adjustment but assume bottom cell height must be greater than dzsmall*dz[Nkmax-1];
  -1: Do the adjustment but assume bottom cell height must be greater than dzsmall (i.e. not relative).
*/
const int fixdzz_DEFAULT=1;   

/* TVDsalt, TVDturb, TVDtemp:
   0: No TVD scheme
   1: First-order upwind (Psi(r)=0)
   2: Lax-Wendroff (Psi(r)=1)
   3: Superbee
   4: Van Leer

   Defaults for salt and temperature are Van Leer, for turbulence model use first-order upwind.
*/
const int TVDsalt_DEFAULT=4;
const int TVDtemp_DEFAULT=4;
const int TVDturb_DEFAULT=0;

/* laxWendroff:
   0: Nothing
   1: Set eddy-viscosity values when using nonlinear=2 to those dictated by the lax-wendroff
   scheme.
*/
const int laxWendroff_DEFAULT = 0;
   
/* laxWendroff_Vertical: 
   0: Do not employ Lax-Wendroff coefficient for vertical advection.
   1: Employ it.
*/
const REAL laxWendroff_Vertical_DEFAULT = 0;

/* hprecond:
   0: No preconditioner for free-surface solver
   1: Jacobi preconditioner
*/
const int hprecond_DEFAULT = 1;

/* ntoutStore:
   How often to save restart data.  If 0 then just save at the last time step.
*/
const int ntoutStore_DEFAULT = 0;

/* AB:
   Adam-Bashforth for explicit terms.
*/
const int AB_DEFAULT = 2;


/* TVDmomentum
   TVD for advection of momentum, default is vanleer
*/
const int TVDmomentum_DEFAULT = 3;

/* conserveMomentum
   Use conservative momentum advection scheme by default.
*/
const int conserveMomentum_DEFAULT = 1;

/* thetaM
   Implicit vertical advection of horizontal momentum when thetaM>0.5.
   A value of -1 implies that the original conservative scheme is used in UPredictor().
*/
const REAL thetaM_DEFAULT = -1;

/* wetdry
   Don't do wetting and drying by default
*/
const int wetdry_DEFAULT = 0;

/* smoothbot:
   Treatment in SetFluxHeight and ComputeVelocityVector for smooth
   bottom flow when partial stepping is used
*/
const REAL smoothbot_DEFAULT = 0.0;

/* mergeArrays
   If mergeArrays=1 then merge output data into one file.  Otherwise output into separate
   files on each processor with suffix file.processor_number
*/
const int mergeArrays_DEFAULT = 1;

/* computeSediments
   Whether or not to compute sediments.  Off by default.
*/
const int computeSediments_DEFAULT = 0;

/* 
 *  Heat flux model and meteorological IO netcdf Parameters
 */
// Latitude - required by solar radiation function
const int latitude_DEFAULT = 29.0;

// 0 - no meteorological input; 1 - COARE3.0, short and longwave radiation calculated
const int metmodel_DEFAULT = 0; 

// Time offset parameter in days
const REAL toffSet_DEFAULT = 0.0;

<<<<<<< HEAD
=======
// GMT offset parameter in hours used to correct solar radiation term
const REAL gmtoffset_DEFAULT = 0.0;


>>>>>>> 2bf9c130
// Interpolation model. 0 - inverse distance weighting; 1 - kriging with spherical variogram
const int varmodel_DEFAULT = 1;

// variogram nugget parameter. Covariance = 1 - nugget @ distance = 0
const REAL nugget_DEFAULT = 0.1;

// variogram sill parameter. Covariance = 1 - sill @ distance = range
const REAL sill_DEFAULT = 0.9;

// variogram range parameter. Decorrelation length scale.
const REAL range_DEFAULT = 1e5;

//Output data to netcdf format (0 - binary, 1 - netcdf)
const int outputNetcdf_DEFAULT = 0;

<<<<<<< HEAD
=======
// Number of steps to write to each netcdf file (mergeArray=1 only)
const int nstepsperncfile_DEFAULT = 999999;

// File number of first netcdf output file (mergeArray=1 only)
const int ncfilectr_DEFAULT = 0;

>>>>>>> 2bf9c130
//Light extinction depth [m]
const REAL Lsw_DEFAULT = 2.0;

//Drag and heat flux coefficients
const REAL Cda_DEFAULT = 1.1e3;
const REAL Ch_DEFAULT = 1.4e3;
const REAL Ce_DEFAULT = 1.4e3;

//Start and base time string
const char *starttime_DEFAULT = "19900101.000000";
const char *basetime_DEFAULT =  "19900101.000000";

// NetCDF boundary conidtion default
const int netcdfBdy_DEFAULT = 0;

// Read initial condition netcdf
const int readinitialnc_DEFAULT = 0;

// Calculate Age variables
const int calcage_DEFAULT = 0;

<<<<<<< HEAD
=======
// Age calculation method: 1 use river boundaries, 2 - internal source
const int agemethod_DEFAULT = 1;

>>>>>>> 2bf9c130
// Calculate average quantities
const int calcaverage_DEFAULT = 0;

// Maximum number of faces 
const int maxFaces_DEFAULT = DEFAULT_NFACES;<|MERGE_RESOLUTION|>--- conflicted
+++ resolved
@@ -141,13 +141,9 @@
 // Time offset parameter in days
 const REAL toffSet_DEFAULT = 0.0;
 
-<<<<<<< HEAD
-=======
 // GMT offset parameter in hours used to correct solar radiation term
 const REAL gmtoffset_DEFAULT = 0.0;
 
-
->>>>>>> 2bf9c130
 // Interpolation model. 0 - inverse distance weighting; 1 - kriging with spherical variogram
 const int varmodel_DEFAULT = 1;
 
@@ -163,15 +159,12 @@
 //Output data to netcdf format (0 - binary, 1 - netcdf)
 const int outputNetcdf_DEFAULT = 0;
 
-<<<<<<< HEAD
-=======
 // Number of steps to write to each netcdf file (mergeArray=1 only)
 const int nstepsperncfile_DEFAULT = 999999;
 
 // File number of first netcdf output file (mergeArray=1 only)
 const int ncfilectr_DEFAULT = 0;
 
->>>>>>> 2bf9c130
 //Light extinction depth [m]
 const REAL Lsw_DEFAULT = 2.0;
 
@@ -193,12 +186,9 @@
 // Calculate Age variables
 const int calcage_DEFAULT = 0;
 
-<<<<<<< HEAD
-=======
 // Age calculation method: 1 use river boundaries, 2 - internal source
 const int agemethod_DEFAULT = 1;
 
->>>>>>> 2bf9c130
 // Calculate average quantities
 const int calcaverage_DEFAULT = 0;
 
