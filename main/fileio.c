/*
 * File: fileio.c
 * Author: Oliver B. Fringer
 * Institution: Stanford University
 * --------------------------------
 * Contains helper functions for opening and reading data from a file.
 *
 * Copyright (C) 2005-2006 The Board of Trustees of the Leland Stanford Junior 
 * University. All Rights Reserved.
 *
 */
#include <ctype.h>
#include <stdio.h>
#include <stdlib.h>
#include <string.h>
#include "fileio.h"
#include <errno.h>
#include "defaults.h"

#define BUFFERLENGTH 256
#define THISFILE "fileio.c"

/*
 * Function: MyFOpen
 * Usage: fid = MyFOpen(string,"r","GetValue");
 * --------------------------------------------
 * Exits if the requested file does not exist.
 * The third string is useful for determining which
 * function the function was called from.
 *
 */
FILE *MyFOpen(char *file, char *perms, char *caller) {
  extern int errno;
  char str[BUFFERLENGTH];
  FILE *fid = fopen(file,perms);

  if(!fid) {
    sprintf(str,"Error in Function %s while trying to open %s",caller,file);
    perror(str);
    exit(EXIT_FAILURE);
  } else
    return fid;
}

  
/*
 * Function: getfile
 * Usage: infile = getfile();
 * --------------------------
 * Prompts the user for a valid filename.
 * 
 */
FILE *getfile(void)
{
  char file[BUFFERLENGTH];
  FILE *ifile;

  printf("Please input a file: ");
  if(scanf("%s",file) == 0)
    printf("Error reading from file in getfile\n");
  while(!(ifile = fopen(file,"r"))) {
    printf("Error in opening %s.\n", file);
    printf("Please input another file: ");
    if(scanf("%s",file) == 0)
      printf("Error reading from another file in getfile\n");
  }
  return ifile;
}

/*
 * Function: getelement()
 * Usage: n=getelement(ifile);
 * ---------------------------
 * Returns the first numbers in the line up until the first space.
 */
double getelement(FILE *ifile)
{
  char istr[BUFFERLENGTH], ostr[BUFFERLENGTH];
  int i=0;
  mygetline(ifile,istr,"");
  getchunk(istr,ostr);
  return strtod(ostr,(char **)NULL);
}

/*
 * Function: getchunk()
 * Usage: getchunk(istr,ostr);
 * --------------------------------
 * Gets the first characters in the string istr up until the first
 * space or until the end of line and puts them into ostr.
 */
void getchunk(char *istr, char *ostr)
{
  int i=0;
  while(!isspace(istr[i]) && istr[i] != EOF && istr[i] != '\n' && istr[i]!='\0') {
    ostr[i]=istr[i];
    i++;
  }
  ostr[i]='\0';
}

/*
 * Function: mygetline()
 * Usage: c = mygetline(file,str,omit);
 * ----------------------------------
 * Gets the first line of a file that does not contain
 * any one of the characters in the omit string.  Returns 
 * the last character found.
 * 
 */    
char mygetline(FILE *file, char *line, char *omit)
{
  char c, *start;
  int i, found=0, N=strlen(omit);

  start = line;
  while((c=fgetc(file))!='\n') {
    if(c==EOF) break;
    *(line++)=c;
    for(i=0;i<N;i++)
      if(c==omit[i]) { found=1; break; }
  }
  if(found) {
    mygetline(file,start,omit);
  }
  *line='\0';
  return c;
}

/*
 * Function: getfield();
 * Usage: x = getfield(file);
 * --------------------------
 * Returns the next floating point number in a file.
 * 
 */
double getfield(FILE *file, char *str)
{
  int i, k, flag;
  char c;
  double field;

  i=0;
  flag = 1;
  c = fgetc(file);

  if(c==EOF) {
    if(VERBOSE > 1) {
      printf("End of file obtained, if  an error follows it is possible geometry is not consistent.\n");
      printf("Make sure there are no dangling white spaces or carriage returns at end of input files suntans.dat\n");
      printf("     and dataxy.dat (if used).\n");
    }
<<<<<<< HEAD
    return 0;
=======
    return;
>>>>>>> 2bf9c130
  }

  while((c != ' ') && (c != '\t') && (c != '\n') && (c != '\r') && (c != EOF)) {
    str[i++] = c;
    c = fgetc(file);
  }
  if(i==0) return getfield(file,str);

  str[i]='\0';
  for(k=0;k<i;k++) {
    if((!isdigit(str[k])) && (str[k]!='.') && (str[k]!='-') && (str[k]!='+') && (str[k]!='e')) {
      flag = 0;
      break;
    }
  }
  
  if(flag)
    return strtod(str,(char **)NULL);
  else
    return getfield(file,str);
}

/*
 * Function: getsize();
 * Usage: N = getsize(filename);
 * -----------------------------
 * Returns the number of rows in a file.
 *
 */
int getsize(char *filename)
{
  int N;
  char c;
  FILE *infile = fopen(filename,"r");
  if(!infile)
    printf("Error opening %s\n",filename);

  N=0;
  while((c=fgetc(infile))!=EOF)
    if(c=='\n') N++;
  
  return N;
}

/*
 * Function: getNumColumns();
 * Usage: N = getNumColumns(filename);
 * -----------------------------------
 * Returns the number of columns in a file.
 *
 */
int getNumColumns(char *filename)
{
  int N;
  char c, c_old;
  FILE *infile = fopen(filename,"r");
  if(!infile)
    printf("Error opening %s\n",filename);

  N=1;
  c_old='\0';
  while((c=fgetc(infile))!=EOF){
    // Don't add another column for multiple white spaces or tabs or if the first column is a white space
    if((c==' ' | c=='\t') && !(c_old == ' ' | c_old == '\t' | c_old == '\0'))  
      N++;
    if(c=='\n') {
      if(c_old==' ')
	N--;
      break;
    }
    c_old=c;
  }
  fclose(infile);
  return N;
}

/*
 * Function: GetValue
 * Usage: Nkmax = (int)GetValue("datafile","Nkmax");
 * --------------------------------------------
 * Returns the value of the specified variable defined in datafile.
 *
 */
double GetValue(char *filename, char *str, int *status)
{
  int ispace;
  char c, istr[BUFFERLENGTH], ostr[BUFFERLENGTH];
  FILE *ifile = MyFOpen(filename,"r","GetValue");
  *status = 0;

  while(1) {
    mygetline(ifile,istr,"");
    if(strlen(istr)==0)
      break;
    getchunk(istr,ostr);
    if(!strcmp(ostr,str)) {
      for(ispace=strlen(ostr);ispace<strlen(istr);ispace++) 
	if(!isspace(istr[ispace]))
	  break;
      if(ispace==strlen(istr)-1)
	*status=0;
      else
	*status=1;
      getchunk(&(istr[ispace]),ostr);
      break;
    }
  }
  fclose(ifile);
  
  if(*status) 
    return strtod(ostr,(char **)NULL);
  else
    return 0;
}

/*
 * Function: GetDefaultValue
 * Usage: Nkmax = (int)GetDefaultValue("Nkmax",&status);
 * -----------------------------------------------------
 * Returns the default value of the specified variable.  This is required
 * if the requested value is not in the specified datafile.
 * 
 */
double GetDefaultValue(char *str, int *status) {
  *status=1;

  if(!strcmp(str,"prettyplot")) {

    return prettyplot_DEFAULT;

  }
  else if(!strcmp(str,"linearFS")){

    return linearFS_DEFAULT;

  } else if(!strcmp(str,"grav")){

    return grav_DEFAULT;

  } else if(!strcmp(str,"interp")) {

    return interp_DEFAULT;

  } else if(!strcmp(str,"minimum_depth")) {

    return minimum_depth_DEFAULT;

  } else if(!strcmp(str,"fixdzz")) {

    return fixdzz_DEFAULT;

  } else if(!strcmp(str,"TVDsalt")) {

    return TVDsalt_DEFAULT;

  } else if(!strcmp(str,"TVDtemp")) {

    return TVDtemp_DEFAULT;

  } else if(!strcmp(str,"TVDturb")) {

    return TVDturb_DEFAULT;

  } else if(!strcmp(str,"laxWendroff")) {

    return laxWendroff_DEFAULT;

  } else if(!strcmp(str,"laxWendroff_Vertical")) {

    return laxWendroff_Vertical_DEFAULT;

  } else if(!strcmp(str,"hprecond")) {

    return hprecond_DEFAULT;

  } else if(!strcmp(str,"ntoutStore")) {

    return ntoutStore_DEFAULT;

  } else if(!strcmp(str,"AB")) {

    return AB_DEFAULT;

 } else if(!strcmp(str,"TVDmomentum")) {

    return TVDmomentum_DEFAULT;

 } else if(!strcmp(str,"conserveMomentum")) {

    return conserveMomentum_DEFAULT;

 } else if(!strcmp(str,"wetdry")) {

    return wetdry_DEFAULT;

 } else if(!strcmp(str,"thetaM")) {

    return thetaM_DEFAULT;

 } else if(!strcmp(str,"smoothbot")) {

    return smoothbot_DEFAULT;

 } else if(!strcmp(str,"mergeArrays")) {

    return mergeArrays_DEFAULT;

 } else if(!strcmp(str,"computeSediments")) {

    return computeSediments_DEFAULT;
  
 } else if(!strcmp(str,"latitude")) {
    
   return latitude_DEFAULT;
   
<<<<<<< HEAD
=======
 } else if(!strcmp(str,"gmtoffset")) {
    
   return gmtoffset_DEFAULT;
 
>>>>>>> 2bf9c130
 } else if(!strcmp(str,"metmodel")) {
    
   return metmodel_DEFAULT;
 
 } else if(!strcmp(str,"varmodel")) {
    
   return varmodel_DEFAULT;
   
 } else if(!strcmp(str,"nugget")) {
    
   return nugget_DEFAULT;
 
 } else if(!strcmp(str,"sill")) {
    
   return sill_DEFAULT;
 
 } else if(!strcmp(str,"range")) {
    
   return range_DEFAULT;
   
} else if(!strcmp(str,"outputNetcdf")) {
    
   return outputNetcdf_DEFAULT;

<<<<<<< HEAD
=======
} else if(!strcmp(str,"nstepsperncfile")) {
    
   return nstepsperncfile_DEFAULT;

} else if(!strcmp(str,"ncfilectr")) {
    
   return ncfilectr_DEFAULT;

>>>>>>> 2bf9c130
} else if(!strcmp(str,"Lsw")) {
    
   return Lsw_DEFAULT;
 
} else if(!strcmp(str,"Cda")) {
    
   return Cda_DEFAULT;    
 
} else if(!strcmp(str,"Ce")) {
    
   return Ce_DEFAULT; 
  
} else if(!strcmp(str,"Ch")) {
    
   return Ch_DEFAULT;   

} else if(!strcmp(str,"netcdfBdy")) {
    
   return netcdfBdy_DEFAULT;   

} else if(!strcmp(str,"readinitialnc")) {
    
   return readinitialnc_DEFAULT;   

} else if(!strcmp(str,"calcage")) {
    
   return calcage_DEFAULT;   

<<<<<<< HEAD
=======
} else if(!strcmp(str,"agemethod")) {
    
   return agemethod_DEFAULT;   

>>>>>>> 2bf9c130
} else if(!strcmp(str,"calcaverage")) {
    
   return calcaverage_DEFAULT;   

} else if(!strcmp(str,"maxFaces")) {
    
   return maxFaces_DEFAULT;   


}else {
    *status=0;
    return 0;
  }


}

/*
 * Function: GetString
 * Usage: GetString(string,"file.dat","ufile",&status);
 * ----------------------------------------------------
 * Obtains the string associated with the key "ufile" from the
 * file "file.dat".
 *
 */
void GetString(char *string, char *filename, char *str, int *status)
{
  int ispace;
  char c, istr[BUFFERLENGTH], ostr[BUFFERLENGTH];
  FILE *ifile = fopen(filename,"r");
  *status = 0;

  while(1) {
    mygetline(ifile,istr,"");
    if(strlen(istr)==0)
      break;
    getchunk(istr,ostr);
    if(!strcmp(ostr,str)) {
      for(ispace=strlen(ostr);ispace<strlen(istr);ispace++) 
	if(!isspace(istr[ispace]))
	  break;
      if(ispace==strlen(istr)-1)
	*status=0;
      else
	*status=1;
      getchunk(&(istr[ispace]),string);
      break;
    }
  }
  fclose(ifile);
}<|MERGE_RESOLUTION|>--- conflicted
+++ resolved
@@ -150,11 +150,7 @@
       printf("Make sure there are no dangling white spaces or carriage returns at end of input files suntans.dat\n");
       printf("     and dataxy.dat (if used).\n");
     }
-<<<<<<< HEAD
-    return 0;
-=======
     return;
->>>>>>> 2bf9c130
   }
 
   while((c != ' ') && (c != '\t') && (c != '\n') && (c != '\r') && (c != EOF)) {
@@ -370,13 +366,10 @@
     
    return latitude_DEFAULT;
    
-<<<<<<< HEAD
-=======
  } else if(!strcmp(str,"gmtoffset")) {
     
    return gmtoffset_DEFAULT;
  
->>>>>>> 2bf9c130
  } else if(!strcmp(str,"metmodel")) {
     
    return metmodel_DEFAULT;
@@ -401,8 +394,6 @@
     
    return outputNetcdf_DEFAULT;
 
-<<<<<<< HEAD
-=======
 } else if(!strcmp(str,"nstepsperncfile")) {
     
    return nstepsperncfile_DEFAULT;
@@ -411,7 +402,6 @@
     
    return ncfilectr_DEFAULT;
 
->>>>>>> 2bf9c130
 } else if(!strcmp(str,"Lsw")) {
     
    return Lsw_DEFAULT;
@@ -440,13 +430,10 @@
     
    return calcage_DEFAULT;   
 
-<<<<<<< HEAD
-=======
 } else if(!strcmp(str,"agemethod")) {
     
    return agemethod_DEFAULT;   
 
->>>>>>> 2bf9c130
 } else if(!strcmp(str,"calcaverage")) {
     
    return calcaverage_DEFAULT;   
