/*
 * File: util.h
 * Author: Oliver B. Fringer
 * Institution: Stanford University
 * --------------------------------
 * Header file for util.c.
 *
 * Copyright (C) 2005-2006 The Board of Trustees of the Leland Stanford Junior 
 * University. All Rights Reserved.
 *
 */
#ifndef _util_h
#define _util_h

#include "grid.h"
#include "suntans.h"

enum Type 
{
  DOUBLE,
  INT
};

void Sort(int *a, int *v, int N);
void ReOrderIntArray(int *a, int *order, int *tmp, int N, int Num, int *nfaces, int *grad, int maxfaces);
void ReOrderRealArray(REAL *a, int *order, REAL *tmp, int N, int Num, int *nfaces, int *grad, int maxfaces);
int *ReSize(int *a, int N);
int IsMember(int i, int *points, int numpoints);
int FindNearest(int *points, REAL *x, REAL *y, int N, int np, REAL xi, REAL yi);
void Interp(REAL *x, REAL *y, REAL *z, int N, REAL *xi, REAL *yi, REAL *zi, int Ni, int maxFaces);
void TriSolve(REAL *a, REAL *b, REAL *c, REAL *d, REAL *u, int N);
int IsNan(REAL x);
REAL UpWind(REAL u, REAL dz1, REAL dz2);
void Copy(REAL **from, REAL **to, gridT *grid);
REAL Max(REAL x1, REAL x2);
REAL Min(REAL x, REAL y);
void ComputeGradient(REAL **gradient, REAL **phi, gridT *grid, int direction);
void PrintVectorToFile(enum Type etype, void *Vector, int M, char *filename, int myproc);
<<<<<<< HEAD
int max(int a, int b);
int SharedListValue(int *list1, int *list2, int listsize);
REAL QuadInterp(REAL x, REAL x0, REAL x1, REAL x2, REAL y0, REAL y1, REAL y2);
REAL getToffSet(char starttime[15], char basetime[15]);
=======
inline int max(int a, int b);
inline int SharedListValue(int *list1, int *list2, int listsize);
REAL QuadInterp(REAL x, REAL x0, REAL x1, REAL x2, REAL y0, REAL y1, REAL y2);
REAL getToffSet(char starttime[15], char basetime[15]);
void linsolve(REAL **A, REAL *b, int N);
>>>>>>> 2bf9c130
#endif<|MERGE_RESOLUTION|>--- conflicted
+++ resolved
@@ -36,16 +36,9 @@
 REAL Min(REAL x, REAL y);
 void ComputeGradient(REAL **gradient, REAL **phi, gridT *grid, int direction);
 void PrintVectorToFile(enum Type etype, void *Vector, int M, char *filename, int myproc);
-<<<<<<< HEAD
-int max(int a, int b);
-int SharedListValue(int *list1, int *list2, int listsize);
-REAL QuadInterp(REAL x, REAL x0, REAL x1, REAL x2, REAL y0, REAL y1, REAL y2);
-REAL getToffSet(char starttime[15], char basetime[15]);
-=======
 inline int max(int a, int b);
 inline int SharedListValue(int *list1, int *list2, int listsize);
 REAL QuadInterp(REAL x, REAL x0, REAL x1, REAL x2, REAL y0, REAL y1, REAL y2);
 REAL getToffSet(char starttime[15], char basetime[15]);
 void linsolve(REAL **A, REAL *b, int N);
->>>>>>> 2bf9c130
 #endif