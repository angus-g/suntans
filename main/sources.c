--- conflicted
+++ resolved
@@ -97,14 +97,10 @@
 		    A[i][k]=B[i][k]=0.0;
 
 		dztop = Max(dzmin_saltflux,grid->dzz[i][ktop]);
-<<<<<<< HEAD
-		EP =   (met->Hl[i]/L_w - met->rain[i])/RHO0; // m/s
-=======
 		
 		// -ve latent heat flux = positive salt flux
 		// +ve rain flux = negative salt flux
 		EP =   (met->Hl[i]/L_w + met->rain[i])/RHO0; // m/s
->>>>>>> 2bf9c130
 
 		//B[i][ktop] = EP*RHO0 / (dztop);  
 		//A[i][ktop] = EP*phys->s[i][ktop] / (dztop);  
@@ -217,11 +213,7 @@
     M = met->cloud[i];
     Ta = met->Tair[i];
     U2 = sqrt( pow(met->Uwind[i],2.0) + pow(met->Vwind[i],2.0) );
-<<<<<<< HEAD
-    met->Hsw[i] = shortwave(prop->nctime/86400.0,prop->latitude,met->cloud[i]);
-=======
     met->Hsw[i] = shortwave(prop->nctime/86400.0,prop->latitude,met->cloud[i],prop->gmtoffset/24.0);
->>>>>>> 2bf9c130
     H_SW = met->Hsw[i];
     rh = met->RH[i]/100.0;
     //H_LW = met->Hlw[i];
@@ -404,14 +396,8 @@
     // }else{
     //   phys->dT[i]=Max(1e-4,phys->dT[i]);
     // }
-<<<<<<< HEAD
-    phys->dT[i] = 0.01; //Hard-wire for stability 
-    
-	
-=======
     phys->dT[i] = 0.001; //Hard-wire for stability 
     
->>>>>>> 2bf9c130
      phys->Ttmp[i][ktop] = phys->T[i][ktop] + phys->dT[i];
    }
    
@@ -428,12 +414,6 @@
      ktop = grid->ctop[i];
      
      // Put the temperature gradient flux terms into B
-<<<<<<< HEAD
-     dHdT = ( (met->Hs[i] + met->Hl[i] + met->Hlw[i]) - H0[i]) /(phys->dT[i] + SMALL);
-	   
-     A[i][ktop] = H0[i] - dHdT * phys->T[i][ktop];
-     //A[i][ktop] = -(H0[i] - dHdT * phys->T[i][ktop]);//Testing
-=======
      if(fabs(phys->dT[i]) < 1e-5){
      	dHdT=0;
      }else{
@@ -441,15 +421,12 @@
      }
 	   
      A[i][ktop] = H0[i] - dHdT * phys->T[i][ktop];
->>>>>>> 2bf9c130
      B[i][ktop] = -dHdT;
 
      dztop = Max(dzmin_heatflux,grid->dzz[i][ktop]);
      A[i][ktop]/=(rhocp*dztop);
      B[i][ktop]/=(rhocp*dztop);
 
-<<<<<<< HEAD
-=======
      /*******************************************************
      // Evaluate the shortwave radiation terms and put into A
      ********************************************************/
@@ -488,7 +465,6 @@
      /********************************************
       * 	Original shortwave code
       ********************************************
->>>>>>> 2bf9c130
      // Evaluate the shortwave radiation terms and put into A
      for(k=ktop;k<grid->Nk[i];k++) //loop for calculating the local depth (accounts for free surface) 
  	depth = depth + grid->dzz[i][k]; 
@@ -524,10 +500,7 @@
        //A[i][k] = 0.0;
 
      }
-<<<<<<< HEAD
-=======
      */
->>>>>>> 2bf9c130
    }
  }else{ //Set flux terms to zero
   int i,k,iptr;
