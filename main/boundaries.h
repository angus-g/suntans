/*
 * File: boundaries.h
 * Author: Oliver B. Fringer
 * Institution: Stanford University
 * --------------------------------
 * Header file for boundaries.c.
 *
 * Copyright (C) 2005-2006 The Board of Trustees of the Leland Stanford Junior 
 * University. All Rights Reserved.
 *
 */
#ifndef _boundaries_h
#define _boundaries_h

#include "suntans.h"
#include "phys.h"
#include "grid.h"
#include "met.h"
#include "util.h"

#define NT 3

// Enumerated type for open/specified bc specification
enum {
  specified, open
};

// Structure array to store netcdf boundary condition data
typedef struct _boundT{
  
  // Dimension sizes
  size_t Ntype2;
  size_t Ntype3;
  size_t Nseg;
  size_t Nt;
  size_t Nk;
  
  // boolean operators
  int hasType2;
  int hasType3;
  int hasSeg;

  // Grid cell indices
  int *edgep;
  int *localedgep;
  int *cellp;
  int *segedgep;
  int *segp;

  // Indices that point the grid to the cell in the file
  int *ind2;
  int *ind3;
  int *ind3edge;

  // Boundary coordinates
  REAL *xe;
  REAL *ye;
  REAL *xv;
  REAL *yv;
  REAL *z;
  REAL *time;	
  REAL *segarea;
  REAL *localsegarea;

  // Time record locators
  int t0;
  int t1;
  int t2; 

  // Data arrays at forward (_f) and backward (_b) timestep
  // Type-2 (edge centred) boundaries

  REAL ***boundary_u_t;
  REAL ***boundary_v_t;
  REAL ***boundary_w_t;
  REAL ***boundary_T_t;
  REAL ***boundary_S_t;
  REAL **boundary_Q_t;

  REAL **boundary_u_f;
  REAL **boundary_v_f;
  REAL **boundary_w_f;
  REAL **boundary_T_f;
  REAL **boundary_S_f;
  REAL *boundary_Q_f;

  REAL **boundary_u_b;
  REAL **boundary_v_b;
  REAL **boundary_w_b;
  REAL **boundary_T_b;
  REAL **boundary_S_b;
  REAL *boundary_Q_b;

  REAL **boundary_u;
  REAL **boundary_v;
  REAL **boundary_w;
  REAL **boundary_T;
  REAL **boundary_S;
  REAL *boundary_Q;

  // Type-3 (cell centred) boundaries
  REAL ***uc_t;
  REAL ***vc_t;
  REAL ***wc_t;
  REAL ***T_t;
  REAL ***S_t;
  REAL ** h_t;

  REAL **uc_f;
  REAL **vc_f;
  REAL **wc_f;
  REAL **T_f;
  REAL **S_f;
  REAL * h_f;

  REAL **uc_b;
  REAL **vc_b;
  REAL **wc_b;
  REAL **T_b;
  REAL **S_b;
  REAL *h_b;

  REAL **uc;
  REAL **vc;
  REAL **wc;
  REAL **T;
  REAL **S;
  REAL *h;
} boundT;

// Declare the boundary structure global
boundT *bound;

FILE *windFID;

void OpenBoundaryFluxes(REAL **q, REAL **ub, REAL **ubn, gridT *grid, physT *phys, propT *prop);
void BoundaryVelocities(gridT *grid, physT *phys, propT *prop, int myproc, MPI_Comm comm);
void BoundaryScalars(gridT *grid, physT *phys, propT *prop, int myproc, MPI_Comm comm);
void WindStress(gridT *grid, physT *phys, propT *prop, metT *met, int myproc);
<<<<<<< HEAD
void InitBoundaryData(propT *prop, gridT *grid, int myproc);
void BoundarySediment(gridT *grid, physT *phys, propT *prop);
void AllocateBoundaryData(propT *prop, gridT *grid, boundT **bound, int myproc);
=======
void InitBoundaryData(propT *prop, gridT *grid, int myproc, MPI_Comm comm);
void BoundarySediment(gridT *grid, physT *phys, propT *prop);
void AllocateBoundaryData(propT *prop, gridT *grid, boundT **bound, int myproc, MPI_Comm comm);
>>>>>>> 2bf9c130
void UpdateBdyNC(propT *prop, gridT *grid, int myproc, MPI_Comm comm);

#endif<|MERGE_RESOLUTION|>--- conflicted
+++ resolved
@@ -137,15 +137,9 @@
 void BoundaryVelocities(gridT *grid, physT *phys, propT *prop, int myproc, MPI_Comm comm);
 void BoundaryScalars(gridT *grid, physT *phys, propT *prop, int myproc, MPI_Comm comm);
 void WindStress(gridT *grid, physT *phys, propT *prop, metT *met, int myproc);
-<<<<<<< HEAD
-void InitBoundaryData(propT *prop, gridT *grid, int myproc);
-void BoundarySediment(gridT *grid, physT *phys, propT *prop);
-void AllocateBoundaryData(propT *prop, gridT *grid, boundT **bound, int myproc);
-=======
 void InitBoundaryData(propT *prop, gridT *grid, int myproc, MPI_Comm comm);
 void BoundarySediment(gridT *grid, physT *phys, propT *prop);
 void AllocateBoundaryData(propT *prop, gridT *grid, boundT **bound, int myproc, MPI_Comm comm);
->>>>>>> 2bf9c130
 void UpdateBdyNC(propT *prop, gridT *grid, int myproc, MPI_Comm comm);
 
 #endif