/*
 * File: grid.c
 * Author: Oliver B. Fringer
 * Institution: Stanford University
 * --------------------------------
 * This file contains grid-based functions.
 *
 * Copyright (C) 2005-2006 The Board of Trustees of the Leland Stanford Junior 
 * University. All Rights Reserved.
 *
 */
#include "grid.h"
#include "partition.h"
#include "util.h"
#include "initialization.h"
#include "memory.h"
#include "triangulate.h"
#include "report.h"
#include "timer.h"
#include "gridio.h"
#include "sendrecv.h"

#define VTXDISTMAX 100

/*
 * Global variables for halo region for inner-processor boundaries
 */
boundaryselection g_halolist[1] ={EDGE};// classic suntans
const int g_halolistsize = 1;
//// for quadratic interpolation
//boundaryselection g_halolist[2] ={NODE, NODE}; 
//const int g_halolistsize = 2;

/*
 * Private function declarations.
 */
static void VertGrid(gridT *maingrid, gridT **localgrid, MPI_Comm comm);
static void Topology(gridT **maingrid, gridT **localgrid, int myproc, int numprocs);
static int GetNumCells(gridT *grid, int proc);
static void TransferData(gridT *maingrid, gridT **localgrid, int myproc);
static int GetNumEdges(gridT *grid);
static int GetNumPoints(gridT *localgrid, gridT *maingrid);
static void GetProcPoints(gridT *localgrid, gridT *maingrid);
static void Geometry(gridT *maingrid, gridT **grid, int myproc);
static REAL GetCircumcircleRadius(REAL *xt, REAL *yt, int Nf);
static void EdgeMarkers(gridT *maingrid, gridT **localgrid, int myproc);
static void ReOrder(gridT *grid);
static int IsCellNeighborProc(int nc, gridT *maingrid, gridT *localgrid, 
    int myproc, int neighproc);
static int IsEdgeNeighborProc(int ne, gridT *maingrid, gridT *localgrid, 
    int myproc, int neighproc);
static int IsNodeNeighborProc(int np, gridT *maingrid, gridT *localgrid, 
    int myproc, int neighproc);
static int IsNeighborGlobal(int cell, gridT *maingrid, 
    gridT **localgrid, int myproc, boundaryselection *list, int listsize);
static int IsNeighborGlobalByEdge(int cell, gridT *maingrid, 
    gridT **localgrid, int myproc, boundaryselection *list, int listsize);
static int IsNeighborGlobalByNode(int cell, gridT *maingrid, 
    gridT **localgrid, int myproc, boundaryselection *list, int listsize);
static int IsNeighborLocal(int cell, gridT *maingrid, int myproc,
    boundaryselection *list, int listsize);
static int IsNeighborLocalByEdge(int cell, gridT *maingrid, int myproc,
    boundaryselection *list, int listsize);
static int IsNeighborLocalByNode(int cell, gridT *maingrid, int myproc,
    boundaryselection *list, int listsize);
static int IsBoundaryCellByHalo(int mgptr, gridT *maingrid, int myproc,
    boundaryselection *list, int listsize);
static int IsBoundaryCellByEdge(int mgptr, gridT *maingrid, int myproc,
    boundaryselection *list, int listsize);
static int IsBoundaryCellByNode(int mgptr, gridT *maingrid, int myproc,
    boundaryselection *list, int listsize);
static void  BoundaryTopologyByHalo(gridT *maingrid, int numprocs,
    boundaryselection *list, int listsize);
static void  BoundaryTopologyByEdge(int cellbase, int cell, gridT *maingrid, 
    int numprocs, boundaryselection *list, int listsize);
static void  BoundaryTopologyByNode(int cellbase, int cell, gridT *maingrid, 
    int numprocs, boundaryselection *list, int listsize);
static void MakePointers(gridT *maingrid, gridT **localgrid, int myproc, 
    MPI_Comm comm);
static void ResortBoundaries(gridT *localgrid, int myproc);
static void InterpDepth(gridT *grid, int myproc, int numprocs, MPI_Comm comm);
static void FreeGrid(gridT *grid, int numprocs);
static void CreateFaceArray(int *grad, int *gradf, int *neigh, int *face, int *nfaces, int maxfaces, int Nc, int Ne);
static void ReorderCellPoints(int *face, int *edges, int *cells, int *nfaces, int maxfaces, int Nc);
static void Reordergradf(int *face, int *grad, int *gradf, int *nfaces, int maxfaces, int Nc, int Ne);
static void CreateNodeArray(gridT *grid, int Np, int Ne, int Nc, int myproc);
static void CreateNormalArray(int *grad, int *face, int *normal, int *nfaces, int maxfaces, int Nc);
static void CreateArray(int *grad, int *gradf, int *neigh, int *face, 
    int Nc, int Ne);
static void CreateMomentumCV(gridT *grid);
static int CorrectVoronoi(gridT *grid, int myproc);
static int CorrectAngles(gridT *grid, int myproc);
static void VoronoiStats(gridT *grid);
static void FixDZZ(gridT *grid, REAL maxdepth, int Nkmax, int fixdzz, int myproc);
static int GetNk(REAL *dz, REAL localdepth, int Nkmax);

/************************************************************************/
/*                                                                      */
/*                       Public Functions                               */
/*                                                                      */
/************************************************************************/

/*
 * Function: GetGrid
 * Usage: GetGrid(grid,myproc,numprocs,comm);
 * ------------------------------------------
 * Initialize the unstructured grids on each processor.
 *
 */
void GetGrid(gridT **localgrid, int myproc, int numprocs, MPI_Comm comm)
{
  int Np, Ne, Nc, numcorr, i;
  gridT *maingrid;

  // read in all the filenames from the suntans.dat file
  ReadGridFileNames(myproc);

  //  compute the grid with triangle or read it in if in suntans format
  if(!TRIANGULATE) {
    // get the number of points, edges and cells from suntans.dat
    Np = MPI_GetSize(POINTSFILE,"GetGrid",myproc);
    Ne = MPI_GetSize(EDGEFILE,"GetGrid",myproc);
    Nc = MPI_GetSize(CELLSFILE,"GetGrid",myproc);
    
    // Every processor will know about data read in from
    // triangle as well as the depth.
    if(myproc==0 && VERBOSE>0) printf("Initializing Main Grid...\n");
    // allocate memory and define main grid structure members
    InitMainGrid(&maingrid,Np,Ne,Nc,myproc);

    if(myproc==0 && VERBOSE>0) printf("Reading Grid...\n");
    // read in cells, edges, points files (suntans grid format files)
    // note that this only affects points: xp,yp, edges: edges, mark, grad
    // cells: xv, yv, cells, neigh
    ReadMainGrid(maingrid,myproc);
  } 
  //  if we need to compute the grid with the triangle library
  else {
    // get the triangulation via the triangle libraries
    if(myproc==0 && VERBOSE>0) printf("Triangulating the point set...\n");
    if(!GetTriangulation(&maingrid,myproc)) {
      printf("Error computing triangulation!\n");
      MPI_Finalize();
      exit(EXIT_FAILURE);
    }
  }

  // Adjust Voronoi points for obtuse triangles (CorrectVoronoi==-1) 
  // or for small Voronoi edge lengths (CorrectVoronoi==+1).
  // this seems like it should be wrapped into its own function
  if(myproc==0 && VERBOSE>1) {
    printf("Voronoi statistics:\n");
    VoronoiStats(maingrid);
  }
  if((int)MPI_GetValue(DATAFILE,"CorrectVoronoi","ReadMainGrid",0)>0) {
    numcorr=CorrectVoronoi(maingrid,myproc);
    if(myproc==0 && VERBOSE>1) {
      if(numcorr) {
        printf("Voronoi statistics after correction:\n");
        VoronoiStats(maingrid);
      } else 
        printf("No Voronoi points were corrected.\n");
    }
  }
  if((int)MPI_GetValue(DATAFILE,"CorrectVoronoi","ReadMainGrid",0)<0) {
    numcorr=CorrectAngles(maingrid,myproc);
    if(myproc==0 && VERBOSE>1) {
      if(numcorr) {
        printf("Voronoi statistics after correction:\n");
        VoronoiStats(maingrid);
      } else 
        printf("No Voronoi points were corrected.\n");
    }
  }

  // Get the depth and set the graph weights:
  //   maingrid->dv
  //   maingrid->vwgt
  if(myproc==0 && VERBOSE>0) printf("Getting the depth for graph weights...\n");
  GetDepth(maingrid,myproc,numprocs,comm);

  // functions to set up parallelization of the code and compute geometrical 
  // information needed for grid computations

  // Set the following pointers
  //   maingrid->face
  //   maingrid->gradf
  //   maingrid->normal
  //   maingrid->numppneighs
  //   maingrid->numpeneighs
  //   maingrid->numpcneighs
  //   maingrid->pcneighs
  //   maingrid->peneighs
  //   maingrid->ppneighs
  //   maingrid->eneigh
  if(myproc==0 && VERBOSE>0) printf("Computing Connectivity...\n");
  Connectivity(maingrid,myproc);

  if(myproc==0 && VERBOSE>0) printf("Partitioning...\n");
  // most important and complicated function to ensure parallelism for grid
  // takes the main grid and redistributes to local grids on each processor
  Partition(maingrid,localgrid,comm);
  
  // functions to check to make sure all the communications are set up properly
  //  CheckCommunicateCells(maingrid,*localgrid,myproc,comm);
  //  CheckCommunicateEdges(maingrid,*localgrid,myproc,comm);
  //  SendRecvCellData2D((*localgrid)->dv,*localgrid,myproc,comm);
 
  if(myproc==0 && VERBOSE>0) printf("Outputting Data...\n");
  OutputGridData(maingrid,*localgrid,myproc,numprocs);

  //FreeGrid(maingrid,numprocs);
}

/*
 * Function: Partition
 * Usage: Partition(maingrid, localgrid, comm)
 * ------------------------------------------
 * Partitions the cells unto each processor where ParMETIS 
 * colors each cell according to its processor based on 
 * weighting each cell by the depth (so that shallow 
 * regions of the domain which are less computationally
 * expensive are weighted less) in GetPartitioning.  
 * Topology determines neighboring processors for each
 * processor and TransferData determines which cells must 
 * have their information passed between processors.
 *
 * 
 *
 */
void Partition(gridT *maingrid, gridT **localgrid, MPI_Comm comm)
{
  int j;
  int myproc, numprocs;

  // allocate memory for the local grid structures
  InitLocalGrid(localgrid);
  // is this redundant from suntans.c StartMPI function?
  // - no, since numprocs and proc are not defined here in the function (local vars)
  MPI_Comm_size(comm, &numprocs);
  MPI_Comm_rank(comm, &myproc);

  if(myproc==0 && VERBOSE>1) printf("\tComputing Graph...\n");
  // cell graph generates Nge, adjncy, xadj members of maingrid
  // Useful to create cell graph compatible with ParMETIS to "color" each
  // cell based on its partitioning on a processor in Partition:GetPartitioning
  CreateCellGraph(maingrid);
 
  // use ParMETIS API get get parallelized partioning, this basically 
  // just assigns each cell to a particular processor number  
  // (color cells with mapping!)
  if(myproc==0 && VERBOSE>1) printf("\tComputing Partitioning...\n");
  GetPartitioning(maingrid,localgrid,myproc,numprocs,comm);

  // output a list of each cells processor for debugging
  //  PrintVectorToFile(INT, maingrid->part, maingrid->Nc, "CellProcessors.dat",0);

  // location of these functions seems a little funny, they could be "popped" out 
  // of this function up a level for a little more clarity

  // topology basically just computes the number of neighbors "Nneighs"
  // each processor has and gives the list of the neighboring processors
  // which is also stored on the localgrid, "myneighs"
  // now we have a complete description of all the neighboring cell processors
  // for cells sharing an edges on the processor boundary.
  // NOte that this does not allow for cells to complete the whole layer, which may 
  // also be on a separate processor (like a wedge).  Hence, an additional loop in 
  // Topology is needed to consider the cases where a node is connected to an 
  // interprocessor edge 
  // which has a different processor number than node on the edge considered.  
  // This way the full amount of topology information can be gained.  
  // It is likely that TransferData will also have to be changed to account for this
  // behavior as it is no longer as simple as saying that we have an edge and its
  // associated neighs (cells on either side).  We now have an edge connected to 
  // two nodes which may be shared between multiple cells and the computational 
  // complexity and time to do the gridding increases 
  // this seems to necessitate the idea of a nodepoints.dat.proc type file where we 
  // have the node number p in 0 <= p <= Np, number of cell neighbors to node, numpneighs, 
  // a list of the cell numbers associated with each of the neighbors to the node
  // as in Pniegh (point neighbor).  For simplicity it is aslo probably good to 
  // store the number of the neighboring nodes (sharing an edge with p), particularly
  // to speed up the interpolation when it is time to do it. Thus the number of entries
  // will be free form.  This structure will be needed to adequately compute the 
  // number of neighboring processors and processor info for Topology
  // doing the nodal neighbor approach as opposed to edge approach will increase the 
  // number of neighbors that must be transfered (as all cells touching a boundary
  // node are now considered important ghost cells)
  // Topology needs updated so that any cell touching a node is considered to allow 
  // flagging as a boundary node
  if(myproc==0 && VERBOSE>1) printf("\tComputing Topology...\n");
  Topology(&maingrid,localgrid,myproc,numprocs);

  if(myproc==0 && VERBOSE>1) printf("\tTransferring data...\n");
  // function to move data between main and local grid where boundary points were
  // defined with convention of shared edge with number and list of neighbors 
  // described in Topology
  TransferData(maingrid,localgrid,myproc);

  if(myproc==0 && VERBOSE>1) printf("\tCreating edge markers...\n");
  // get edge marker information where we designate mark=5 and mark=6 for interproc
  // boundary ghost cells and mark=6 for pure ghost cells
  EdgeMarkers(maingrid,localgrid,myproc);

  // note that Vert grid was moved above geometry so that Nkp can
  // be used in geometry
  if(myproc==0 && VERBOSE>1) printf("\tVert grid...\n");
  // get vertical grid, notably Nke, Nkc to distinguish number of layers at edges, cells
  VertGrid(maingrid,localgrid,comm);
  
  if(myproc==0 && VERBOSE>1) 
    printf("\tComputing edge and voronoi distances and areas...\n");
  Geometry(maingrid,localgrid,myproc);

  //if(myproc==0 && VERBOSE>2) printf("\tReordering...\n");
  // function to reorder the grid for increased computational efficiency, this 
  // is not currently known to work
  //  ReOrder(*localgrid);

  if(myproc==0 && VERBOSE>1) printf("\tMaking pointers...\n");
  // compute cellp, edgep, lcptr, leptrs and also get the reference for local cell processor
  // interprocessor send-receives
  MakePointers(maingrid,localgrid,myproc,comm);

  //  ResortBoundaries(*localgrid,myproc);

  if(VERBOSE>3) ReportConnectivity(*localgrid,maingrid,myproc);
  if(VERBOSE>2) ReportPartition(maingrid,*localgrid,myproc,comm);
}

/*
 * Function: InitMainGrid
 * Usage: InitMainGrid(&grid);
 * ---------------------------
 * Initialize the main grid struct.
 *
 */
void InitMainGrid(gridT **grid, int Np, int Ne, int Nc, int myproc)
{ int n;
  *grid = (gridT *)SunMalloc(sizeof(gridT),"InitMainGrid");
  
  // Number of cells
  //  (*grid)->Nc = getsize(CELLSFILE);
  (*grid)->Nc = Nc;
  // Number of edges
  //(*grid)->Ne = getsize(EDGEFILE);
  (*grid)->Ne = Ne;
  // Number of points defining the vertices of the polygons
  //(*grid)->Np = getsize(POINTSFILE);
  (*grid)->Np = Np;
 
  // Max number of edges of cells
  (*grid)->maxfaces=MPI_GetValue(DATAFILE,"maxFaces","GetDepth",myproc);
 
  // (x,y) coordinates of vertices
  (*grid)->xp = (REAL *)SunMalloc((*grid)->Np*sizeof(REAL),"InitMainGrid");
  (*grid)->yp = (REAL *)SunMalloc((*grid)->Np*sizeof(REAL),"InitMainGrid");
  // (x,y) coordinates of voronoi points
  (*grid)->xv = (REAL *)SunMalloc((*grid)->Nc*sizeof(REAL),"InitMainGrid");
  (*grid)->yv = (REAL *)SunMalloc((*grid)->Nc*sizeof(REAL),"InitMainGrid");

  // Pointers to xp,yp coordinates that define two endpoints of faces (0<edges<Np)
  (*grid)->edges = (int *)SunMalloc(NUMEDGECOLUMNS*(*grid)->Ne*sizeof(int),"InitMainGrid");
  // Pointers to xv,yv coordinates that define two endpoints of voronoi edges (0<grad<Np)
  (*grid)->grad = (int *)SunMalloc(2*(*grid)->Ne*sizeof(int),"InitMainGrid");
  // gradf contains the face number (0<gradf<NFACES) of the given cell that corresponds to
  // the given edge.
  (*grid)->gradf = (int *)SunMalloc(2*(*grid)->Ne*sizeof(int),"InitMainGrid");

  // nfaces array contains the number of faces in each cell
  (*grid)->nfaces= (int *)SunMalloc((*grid)->Nc*sizeof(int),"InitMainGrid");

  // Pointers to xp,yp coordinates of vertices that make up polygons (0<cells<Np)
  (*grid)->cells = (int *)SunMalloc((*grid)->maxfaces*(*grid)->Nc*sizeof(int),"InitMainGrid");

  // Pointers to neighboring cells (0<neigh<Nc)
  (*grid)->neigh = (int *)SunMalloc((*grid)->maxfaces*(*grid)->Nc*sizeof(int),"InitMainGrid");
  // Dot product of unique normal with outward normal
  (*grid)->normal = (int *)SunMalloc((*grid)->maxfaces*(*grid)->Nc*sizeof(int),"InitMainGrid");
  // Indices of voronoi edges to cells
  (*grid)->grad = (int *)SunMalloc(2*(*grid)->Ne*sizeof(int),"InitMainGrid");
  // Indices of pointers to faces of each cell
  (*grid)->face = (int *)SunMalloc((*grid)->maxfaces*(*grid)->Nc*sizeof(int),"InitMainGrid");
  // Indices to edges for momentum control volume
  (*grid)->eneigh = (int *)SunMalloc(2*((*grid)->maxfaces-1)*(*grid)->Ne*sizeof(int),"InitMainGrid");

  // allocae nodal neighbor array information (list of neighbors for each point)
  // note that since the number of entries for each node is variable, 
  // these are a list to Np lists
  (*grid)->numppneighs = (int *)SunMalloc((*grid)->Np*sizeof(int),"InitMainGrid");
  (*grid)->ppneighs = (int **)SunMalloc((*grid)->Np*sizeof(int*),"InitMainGrid");
  (*grid)->numpeneighs = (int *)SunMalloc((*grid)->Np*sizeof(int),"InitMainGrid");
  (*grid)->peneighs = (int **)SunMalloc((*grid)->Np*sizeof(int*),"InitMainGrid");
  (*grid)->numpcneighs = (int *)SunMalloc((*grid)->Np*sizeof(int),"InitMainGrid");
  (*grid)->pcneighs = (int **)SunMalloc((*grid)->Np*sizeof(int*),"InitMainGrid");

  // Depth at Voronoi points
  (*grid)->dv = (REAL *)SunMalloc((*grid)->Nc*sizeof(REAL),"InitMainGrid");
  // Weights for partitioning cell graph
  (*grid)->vwgt = (int *)SunMalloc((*grid)->Nc*sizeof(int),"InitMainGrid");

  // Assigned cell partition
  // (this is the number of processor cell is assigned to)
  (*grid)->part = (int *)SunMalloc((*grid)->Nc*sizeof(int),"InitMainGrid");
  // For ordering and making sure boundary edge data is contiguous.
  (*grid)->order = (int *)SunMalloc((*grid)->Ne*sizeof(int),"InitMainGrid");
  // Edge markers
  (*grid)->mark = (int *)SunMalloc((*grid)->Ne*sizeof(int),"InitMainGrid");
  // Boundary segment ID
  (*grid)->edge_id = (int *)SunMalloc((*grid)->Ne*sizeof(int),"InitMainGrid");
  // Stores the indices to the start and end points of the adjncy array
  (*grid)->xadj = (int *)SunMalloc(((*grid)->Nc+1)*sizeof(int),"InitMainGrid");
  (*grid)->vtxdist = (int *)SunMalloc(VTXDISTMAX*sizeof(int),"InitMainGrid");
}

/*
 * Function: GetDepth
 * Usage: GetDepth(maingrid,myproc,numprocs,comm);
 * -----------------------------------------------
 * Get the depth by reading it in or setting it with the ReturnDepth function defined in initialization.c,
 * and set the weights for partitioning.  Also adjust the depth based on fixdzz or mindepth and output
 * the depth file containing depths at the Voronoi points.  This file is specified by the depth keyword
 * in suntans.dat, followed by "-voro", i.e. "depth.dat-voro"
 *
 * Populates:
 *  grid->dv
 *  grid->vwgt
 *  
 */
void GetDepth(gridT *grid, int myproc, int numprocs, MPI_Comm comm)
{
  int n, maxgridweight=1000, IntDepth, Nkmax, stairstep, fixdzz, kount=0;
  REAL mindepth, maxdepth, maxdepth0, minimum_depth, *dz;
  char str[BUFFERLENGTH];
  FILE *ofile;

  Nkmax = MPI_GetValue(DATAFILE,"Nkmax","GetDepth",myproc);
  stairstep = MPI_GetValue(DATAFILE,"stairstep","GetDepth",myproc);

  dz = (REAL *)SunMalloc(Nkmax*sizeof(REAL),"GetDepth");

  maxdepth=0.0;
  mindepth=INFTY;
  IntDepth=(int)MPI_GetValue(DATAFILE,"IntDepth","GetDepth",myproc);
  minimum_depth=(REAL)MPI_GetValue(DATAFILE,"minimum_depth","GetDepth",myproc);
  //fixdzz=(REAL)MPI_GetValue(DATAFILE,"fixdzz","GetDepth",myproc);
  grid->dzsmall = (REAL)MPI_GetValue(DATAFILE,"dzsmall","FixDZZ",myproc);

  if(IntDepth==1) 
    // interpolate the depth if desired 
    InterpDepth(grid,myproc,numprocs,comm);
  else if(IntDepth==2) 
    // already have cell center values so just read these
    ReadDepth(grid,myproc);
  else {
    for(n=0;n<grid->Nc;n++) {
      // get from from the initialization.c file
      grid->dv[n]=ReturnDepth(grid->xv[n],grid->yv[n]);
    }
  }

  if(myproc==0 && IntDepth!=2) {
    sprintf(str,"%s-voro",INPUTDEPTHFILE);
    ofile = MPI_FOpen(str,"w","InterpDepth",myproc);
    for(n=0;n<grid->Nc;n++) 
      fprintf(ofile,"%f %f %f\n",grid->xv[n],grid->yv[n],grid->dv[n]);
    fclose(ofile);
  }

  for(n=0;n<grid->Nc;n++) 
    if(grid->dv[n]>maxdepth)
      maxdepth = grid->dv[n];
  maxdepth0 = maxdepth;

  GetDZ(dz,maxdepth,maxdepth,Nkmax,myproc);  

  //  if(!stairstep && fixdzz) 
  //    FixDZZ(grid,maxdepth,Nkmax,fixdzz,myproc);

  if(minimum_depth!=0) {
    if(minimum_depth>0) {
      printf("Setting minimum depth to %f\n",minimum_depth);
      for(n=0;n<grid->Nc;n++) {
	if(grid->dv[n]<minimum_depth) {
	  grid->dv[n]=minimum_depth;
	  kount++;
	}
      }
      if(VERBOSE>0 && myproc==0 && kount>0) 
	printf("Increased the depth to the minimum set value of %.2f %d times.\n",minimum_depth,kount);
    } else if(minimum_depth<0) {
      for(n=0;n<grid->Nc;n++) {
	if(grid->dv[n]<dz[0]) {
	  grid->dv[n]=dz[0];
	  kount++;
	}
      }
      if(VERBOSE>0 && myproc==0 && kount>0) 
	printf("Increased the depth to the minimum set value of dz[0]=%.2f %d times.\n",dz[0],kount);
    }
  }
  
  for(n=0;n<grid->Nc;n++) {
    if(grid->dv[n]>maxdepth)
      maxdepth = grid->dv[n];
    if(grid->dv[n]<mindepth)
      mindepth = grid->dv[n];
  }

  if(maxdepth!=maxdepth0 && myproc==0) printf("WARNING!!!!!!!!!  Maximum depth changed after fixing vertical spacing...\n");

  if(Nkmax>1) {
    if(mindepth!=maxdepth) 
      for(n=0;n<grid->Nc;n++) {
	grid->vwgt[n]=(int)(maxgridweight*(float)GetNk(dz,grid->dv[n],Nkmax)/(float)Nkmax);
	//	grid->vwgt[n] = (int)(maxgridweight*(grid->dv[n]-mindepth)/(maxdepth-mindepth));
    } else
      for(n=0;n<grid->Nc;n++) 
	grid->vwgt[n] = maxgridweight;
  } else {
      for(n=0;n<grid->Nc;n++) 
	grid->vwgt[n] = Nkmax;
  }

  if(VERBOSE>3) 
    for(n=0;n<grid->Nc;n++) 
      printf("grid->vwgt[%d]=%d\n",n,grid->vwgt[n]);

  SunFree(dz,Nkmax*sizeof(REAL),"GetDepth");
}

/*
 * Function: CreateCellGraph
 * Usage: CreateCellGraph(grid)
 * ------------------------------------------
 * Initialize the serial CSR xadj and adjncy 
 * data structures to import graph structure into
 * ParMETIS for graph partitioning (See ParMETIS
 * API for definitions and more info).
 *
 */
void CreateCellGraph(gridT *grid)
{
  int n, j, Nge;

  // compute the number of ghost edges summing up over the entire graph
  Nge = 0;
  // looping over each cell
  for(n=0;n<grid->Nc;n++) {
    // and over each face
    for(j=0;j<grid->nfaces[n];j++) {
      // check to see if there is a real neighbor (not ghost)
      if(grid->neigh[grid->maxfaces*n+j]!=-1) Nge++;
    }
  }
  grid->Nge = Nge/2;
  grid->adjncy = (int *)SunMalloc(Nge*sizeof(int),"CreateCellGraph");

  Nge=0;
  grid->xadj[0]=Nge;
  for(n=0;n<grid->Nc;n++) { 
    for(j=0;j<grid->nfaces[n];j++) {
      // for each cell's face where the neighbor is real (non-ghost)
      if(grid->neigh[grid->maxfaces*n+j]!=-1) {
        // populate adjacency matrix with non-ghost cells where 
        // each neighbor for a cell is added together
        grid->adjncy[Nge++]=grid->neigh[grid->maxfaces*n+j];
      }
      // record the cummulative number of cells adjacent so that
      // adjacency graph is split up by cells
    grid->xadj[n+1]=Nge;
    }
  }
  // output adjacency information
  if(VERBOSE>3) {
    printf("xadj: ");
    for(n=0;n<grid->Nc+1;n++) 
      printf("%d ",grid->xadj[n]);
    printf("\n");
    printf("adjncy: ");
    for(j=0;j<Nge;j++) 
      printf("%d ",grid->adjncy[j]);
    printf("\n");
  }
}

/*
 * Function: CreateEdgeGraph
 * Usage: CreateEdgeGraph(grid)
 * ------------------------------------------
 * Initialize the serial CSR xadj and adjncy 
 * data structures to import graph structure into
 * ParMETIS for graph partitioning (See ParMETIS
 * API for definitions and more info).
 *
 */
void CreateEdgeGraph(gridT *grid)
{
  int grad1, grad2, enei, n, j, Nge;

  Nge = 0;
  for(n=0;n<grid->Ne;n++) 
    //corrected part for get the grad for each edge, then get the eneigh
    grad1=grid->grad[n*2];
    grad2=grid->grad[n*2+1];
    // enei:the number of eneigh for each edge 
    enei = grad1 + grad2 -2;
    for(j=0;j<enei;j++)
      if(grid->eneigh[2*(grid->maxfaces-1)*n+j]!=-1) Nge++;
  grid->Nge = Nge/2;
  grid->adjncy = (int *)SunMalloc(Nge*sizeof(int),"CreateEdgeGraph");

  Nge=0;
  grid->xadj[0]=Nge;
  for(n=0;n<grid->Ne;n++) { 
    //corrected part for get the grad for each edge, then get the eneigh
    grad1=grid->grad[n*2];
    grad2=grid->grad[n*2+1];
    // enei:the number of eneigh for each edge 
    enei = grad1 + grad2 -2;
    for(j=0;j<enei;j++) 
      if(grid->eneigh[2*(grid->maxfaces-1)*n+j]!=-1) {
	grid->adjncy[Nge++]=grid->eneigh[2*(grid->maxfaces-1)*n+j];
      }
    grid->xadj[n+1]=Nge;
    }
  if(VERBOSE>3) {
    printf("xadj: ");
    for(n=0;n<grid->Ne+1;n++) 
      printf("%d ",grid->xadj[n]);
    printf("\n");
    printf("adjncy: ");
    for(j=0;j<Nge;j++) 
      printf("%d ",grid->adjncy[j]);
    printf("\n");
  }
}

/*
 * Function: CreateFaceArray
 * Usage: CreateFaceArray(grad, gradf, neigh, face, Nc, Ne)
 * ------------------------------------------
 * CreateFaceArray information, called for both the local and
 * global grids.
 *
 * Inputs: 
 *   grad
 *   nfaces
 *   neigh
 * Outputs:
 *   face
 *   gradf 
 *
 */
static void CreateFaceArray(int *grad, int *gradf, int *neigh, int *face, int *nfaces, int maxfaces, int Nc, int Ne) 
{
  int n, j, nf, nc, nc1, nc2, nb;

  // initialize all the faces to ghost faces in each cell over all faces of a cell
  for(n=0;n<Nc;n++)
    for(nf=0;nf<nfaces[n];nf++)
      face[n*maxfaces+nf]=-1; 
<<<<<<< HEAD
  //for(n=0;n<Ne;n++)
  //  for(j=0;j<2;j++)
  //    gradf[2*n+j]=-1;
=======
  for(n=0;n<Ne;n++)
    for(j=0;j<2;j++)
      gradf[2*n+j]=-1;
>>>>>>> 2bf9c130

  // over each edge
  for(n=0;n<Ne;n++) {
    nc1 = grad[2*n];
    nc2 = grad[2*n+1];
    // for a purely computational edge (no ghost cells adjacent to face)
    if(nc1!=-1 && nc2!=-1)
      for(nf=0;nf<nfaces[nc1];nf++) {
        // get a face for neighboring cell adjacent to edge for first cell touching edge
        nb = neigh[nc1*maxfaces+nf];
	//printf("nb is %d \n", nb);
        if(nb==nc2) {
          // if the neighbor and the adjacent cell are the same then we 
          // can store the actual face number and also the pointer to the face normal to 
          // the edge
          face[nc1*maxfaces+nf]=n;
          gradf[2*n] = nf;
          //printf("face = %d",face[nc1*maxfaces+nf]);
        }
        // get a face for neighboring cell adjacent to edge for second cell touching edge
        nb = neigh[nc2*maxfaces+nf];
        if(nb==nc1) {
          face[nc2*maxfaces+nf]=n;
          gradf[2*n+1] = nf;
        }
      }
  }

  // consider possibility that one of the faces is a boundary face (ghost cell adjacent = -1)
  for(n=0;n<Ne;n++) {
    for(j=0;j<2;j++) {
      // consider a cell corresponding to voronoi edge (nc)
      nc = grad[2*n+j];
      if(nc != -1)  { // if it is NOT a ghost cell
        // if particular edge is not a face of the cell (assigning remaining -1 faces not covered in
        // first case above in first set of loops)
        if(IsMember(n,&(face[nc*maxfaces]),nfaces[nc])==-1) {
          // consider each face of the cell to see if it is a boundary cell (ghost = -1)
          for(nf=0;nf<nfaces[nc];nf++) {
            if(face[nc*maxfaces+nf] == -1) {
              // assign actual value for the faces
              face[nc*maxfaces+nf]=n;
	      //printf("face = %d",face[nc*maxfaces+nf]);
              gradf[2*n+j]=nf;
              break;
            }
          }
        }
      }
    }
  }

  // - seems like the possibility that gradf wouldn't get assigned for 
  // a cell with ghost edge- but 
  // probably it is not needed/never called-- this is somewhat unclear
}

/*
 * Function: Reordergradf
 * usage: reorder gradf according to face after reordercellpoints
 * --------------------------------------------------------------
 * make gradf cosistent with faces
 *
 */
static void Reordergradf(int *face, int *grad, int *gradf, int *nfaces, int maxfaces, int Nc, int Ne){
  int i, j, k, nc;
  for(i=0;i<Ne;i++){
     for(j=0;j<2;j++){
       nc=grad[i*2+j];
       if(nc!=-1){
         for(k=0;k<nfaces[nc];k++){
            if(i==face[nc*maxfaces+k])
              gradf[2*i+j]=k;
              break;
         }
       }
     }
  }
}

/*
 * Function: ReorderCellPoints
 * Usage: ReorderCellPoints(face, cells,  Nc)
 * ------------------------------------------
 * Reorder the list of points in cells so that they follow a defined
 * winding structure, called for both the local and
 * global grids.
 *
 *///added two elements
static void ReorderCellPoints(int *face, int *edges, int *cells, int *nfaces, int maxfaces, int Nc) {
  // arrange face values so that they corresond to structure for quadratic interpolation
  // based on organization of cells (i.e. we will change cells (pointers to the nodes)
  // to be consistent with the existing edge order for interpolation

<<<<<<< HEAD
  int n1[2], n2[2], e3[maxfaces]; int nc, nf, e1, e2, sharednode, i;
=======
  int n1[2], n2[2], e3[maxfaces]; int nc, nf,nff, e1, e2, sharednode, i;
>>>>>>> 2bf9c130
  // over each cell
  for(nc=0; nc<Nc; nc++) {
    nff = nfaces[nc];
    // consider each face in a cycle
<<<<<<< HEAD
    for(nf=0;nf<nfaces[nc]-1;nf++) {
=======
    for(nf=0;nf<nff-1;nf++) {
>>>>>>> 2bf9c130
      //  consider pairs of touching faces in cycle
      e1 = face[nc*maxfaces+nf];
      e2 = face[nc*maxfaces+nf+1];
      // nf+1 nodal point will be shared node

      // get each node
      n1[0] = edges[e1*NUMEDGECOLUMNS  ];
      n1[1] = edges[e1*NUMEDGECOLUMNS+1];
      n2[0] = edges[e2*NUMEDGECOLUMNS  ];
      n2[1] = edges[e2*NUMEDGECOLUMNS+1];

      // compare nodes to find first value for cells
      sharednode = SharedListValue(n1, n2, 2);
      //if edge is not clockwise or counter-clockwise 
      //exchang with the next one
      if(sharednode==-1 && maxfaces>3){
<<<<<<< HEAD
         for(i=0;i<(nfaces[nc]-1-nf);i++)
           e3[i]=face[nc*maxfaces+nf+1+i];
         for(i=0;i<(nfaces[nc]-2-nf);i++)
           face[nc*maxfaces+nf+1+i]=e3[i+1];
         face[nc*maxfaces+nfaces[nc]-1]=e3[0];
=======
         for(i=0;i<(nff-1-nf);i++)
           e3[i]=face[nc*maxfaces+nf+1+i];
         for(i=0;i<(nff-2-nf);i++)
           face[nc*maxfaces+nf+1+i]=e3[i+1];
         face[nc*maxfaces+nff-1]=e3[0];
>>>>>>> 2bf9c130
         nf=nf-1;
      } else if(sharednode==-1 && maxfaces==3) {
        printf("Error as sharednode in %s not found %d\n", "ReorderCellPoints",maxfaces);     
      }
      // check for match
      if(sharednode != -1) 
        cells[maxfaces*nc + (nf+1)]  = sharednode;

    }
    // consider last pairs of touching faces in cycle
<<<<<<< HEAD
    e1 = face[nc*maxfaces+nfaces[nc]-1];
=======
    e1 = face[nc*maxfaces+nff-1];
>>>>>>> 2bf9c130
    e2 = face[nc*maxfaces  ];
    // get each node
    n1[0] = edges[e1*NUMEDGECOLUMNS  ];
    n1[1] = edges[e1*NUMEDGECOLUMNS+1];
    n2[0] = edges[e2*NUMEDGECOLUMNS  ];
    n2[1] = edges[e2*NUMEDGECOLUMNS+1];

    // 0th (1st) nodal point will be shared node
    sharednode = SharedListValue(n1, n2, 2);

    // check for match
    if(sharednode != -1)
      cells[maxfaces*nc  ]  = sharednode;
    else
      printf("Error as sharednode in %s not found\n", "ReorderCellPoints");
  }
  //PJw now we have sorted our list of cell vertexes to correspond with the 
  // structure in the face (edge) array for the cell
}

/*
 * Function: CreateNodeArray
 * Usage: CreateNodeArray(grad, gradf, neigh, face, Nc, Ne)
 * --------------------------------------------------------
 * CreatNodeArray information so that all the nodal and cell 
 * neighboors for a nodal point can be easily accessed, 
 * called for both the global and local grids.
 *
 * Output:
 *   grid->numppneighs
 *   grid->numpeneighs
 *   grid->numpcneighs
 *   grid->pcneighs
 *   grid->peneighs
 *   grid->ppneighs
 *
 */
static void CreateNodeArray(gridT *grid, int Np, int Ne, int Nc, int myproc)
{
  //  printf("Nodal array stub with Np=%d Ne=%d\n", Np, Ne);

  if(myproc==0 && VERBOSE>2)  printf("\t\t\tCompute nodal node neighbors...\n");
  Tic();

  // these numbers reflect the assumption that a node will never be surrounded by
  // cells with angles less than or equal 30 deg.
  int in, ie, ic, nf, np1, np2, inn, inode, maxnodeneighs, maxedgeneighs, maxcellneighs;
  int **tempppneighs, tempnumppneighs, **temppeneighs, **temppcneighs;
  maxnodeneighs = 24; 
  maxedgeneighs = 24; //since the edges are intentionally counted twice (once per cell)
  maxcellneighs = 12;

  // assume that at most there will only be a maximum of edge neighbors to a node
  tempppneighs = (int **)SunMalloc(Np*sizeof(int *),"CreateNodeArray");
  temppeneighs = (int **)SunMalloc(Np*sizeof(int *),"CreateNodeArray");
  temppcneighs = (int **)SunMalloc(Np*sizeof(int *),"CreateNodeArray");
  for(in=0;in<Np;in++) {
    tempppneighs[in] = (int *)SunMalloc(maxnodeneighs*sizeof(int),"CreateNodeArray");
    temppeneighs[in] = (int *)SunMalloc(maxedgeneighs*sizeof(int),"CreateNodeArray");
    temppcneighs[in] = (int *)SunMalloc(maxcellneighs*sizeof(int),"CreateNodeArray");
  }
  // initialize the number of neighbors for each point
  for (in = 0; in < Np; in++) { 
    grid->numppneighs[in] = 0;
    grid->numpeneighs[in] = 0;
    grid->numpcneighs[in] = 0;
  }

  /* get cell neighbors */


  // loop over each cell and assign it as a neighbor to each of its three points
  for(ic = 0; ic < Nc; ic++) {
    // get each of its nodes and assign to the respective point
    for(in =0; in <grid->nfaces[ic]; in++) {
      inode = grid->cells[ic*grid->maxfaces+ in];
      temppcneighs[inode][grid->numpcneighs[inode]++] = ic;
    }
  }

  // transfer temporary values to datastructure
  for(in = 0; in < Np; in++) {
    // transfer values
    //    // take care of TRIANGLE's bogus points and just make them zero anyway
    if(grid->numpcneighs[in] == 0) {
      //        printf("Warning!!:  Fake point %d found\n", in);
      grid->pcneighs[in] = (int*)SunMalloc(sizeof(int),"CreateNodeArray");
      grid->pcneighs[in][0] = -1;
    }
    else {
      //        printf("Good!!:  Non-Fake point %d found\n", in);
      // allocate memory
      grid->pcneighs[in] = (int*)SunMalloc(grid->numpcneighs[in]*sizeof(int),"CreateNodeArray");
    }
    for(ic = 0; ic < grid->numpcneighs[in]; ic++) {
      grid->pcneighs[in][ic] = temppcneighs[in][ic];
    }
  }

  /* get edge neighbors (correlated to cell neighbors) */
  /* hence, size 2*numpcneighs[in]                     */
  /* as well as node neighbors                         */

  // from cell neighboors, get edge neighbors
  for(in = 0; in < Np; in++) {
    // over each cell neighbor
    for(ic = 0; ic < grid->numpcneighs[in]; ic++) {
      // get cell edges (faces)
      for(nf = 0; nf < grid->nfaces[grid->pcneighs[in][ic]]; nf++) {
        // get particlar face
        ie = grid->face[grid->maxfaces*grid->pcneighs[in][ic] + nf];
        // get face nodes
        np1 = grid->edges[NUMEDGECOLUMNS*ie  ];
        np2 = grid->edges[NUMEDGECOLUMNS*ie+1];
        // check to see if a node is shared with in
        if(in == np1) {
          // if so this is a shared edge- add it!
          temppeneighs[in][grid->numpeneighs[in]++] = ie;
          // if so this is a shared node - add it!
          tempppneighs[in][grid->numppneighs[in]++] = np2;
        }
        if(in == np2) {
          // if so this is a shared edge- add it!
          temppeneighs[in][grid->numpeneighs[in]++] = ie;
          // if so this is a shared node - add it!
          tempppneighs[in][grid->numppneighs[in]++] = np1;
        }
      }
    }
  }
  // transfer termporary values to datastructures
  for(in = 0; in < Np; in++) {
    // allocate memory 
    grid->peneighs[in] = (int*)SunMalloc(grid->numpeneighs[in]*sizeof(int),"CreateNodeArray");
    grid->ppneighs[in] = (int*)SunMalloc(grid->numppneighs[in]*sizeof(int),"CreateNodeArray");
    // transfer values
    for(ie = 0; ie < grid->numpeneighs[in]; ie++) {
      grid->peneighs[in][ie] = temppeneighs[in][ie];
    }
    for(ie = 0; ie < grid->numppneighs[in]; ie++) {
      grid->ppneighs[in][ie] = tempppneighs[in][ie];
    }
  }

  /* simplify nodal neighbors (for no redundancy) and transfer values */

  // for each node
  for(in = 0; in < Np; in++) {
    // allocate memory (note that we are going to 
    //1/2 the size because of redundancy reduction)
    //  printf("grid->numppneighs[in]/2=%d\n", grid->numppneighs[in]);
    //    grid->ppneighs[in] = (int*)SunMalloc(grid->numppneighs[in]/2*sizeof(int),"CreateNodeArray");
    // get list of temp list
    tempnumppneighs = grid->numppneighs[in];
    // reset counter for actual list
    grid->numppneighs[in] = 0;
    // for each node in temp list
    for(inn = 0; inn < tempnumppneighs; inn++) {
      // determine if it has already been counted
      inode = tempppneighs[in][inn];
      // if it isn't a member add it
      if(IsMember(inode, tempppneighs[in], grid->numppneighs[in]) == -1) {
        // reassign to the same temp array for sorting
        tempppneighs[in][grid->numppneighs[in]++] = inode;
      }
    }
    // allocate memory for limited nodal neighbors
    grid->ppneighs[in] = (int*)SunMalloc(grid->numppneighs[in]*sizeof(int),"CreateNodeArray");
    // assign values from temp
    for(inn = 0; inn < grid->numppneighs[in]; inn++) {
      grid->ppneighs[in][inn] = tempppneighs[in][inn];
    }
  }

  //  printf("Finished computing nodal array information\n");
  for(in=0;in<Np;in++) 
    SunFree(tempppneighs[in],maxnodeneighs*sizeof(int),"CreateNodeArray");
  for(in=0;in<Np;in++) 
    SunFree(temppeneighs[in],maxedgeneighs*sizeof(int),"CreateNodeArray");
  for(in=0;in<Np;in++) 
    SunFree(temppcneighs[in],maxcellneighs*sizeof(int),"CreateNodeArray");

  SunFree(tempppneighs,Np*sizeof(int *),"CreateNodeArray");
  SunFree(temppeneighs,Np*sizeof(int *),"CreateNodeArray");
  SunFree(temppcneighs,Np*sizeof(int *),"CreateNodeArray");
}

/*
 * Function: CreateNormalArray
 * Usage: CreateNormalArray(grad, face, normal, Nc)
 * ------------------------------------------
 * CreatNormalArray information, called for both the local and
 * global grids
 *
 */
static void CreateNormalArray(int *grad, int *face, int *normal, int *nfaces, int maxfaces, int Nc)
{
  int n, nf;
  // for each cell
  for(n=0;n<Nc;n++){
    // over each face on the cell
    for(nf=0;nf<nfaces[n];nf++) {
      // for each face arbitrarily set normal to -1 if the first grad 
      // is the same cell as the current cell, otherwise 1
      if(n==grad[2*face[maxfaces*n+nf]])
        normal[n*maxfaces+nf]=-1;
      else
        normal[n*maxfaces+nf]=1;
    }
  }
}

/*
 * Function: Connectivity
 * Usage: Connectivity(grid, myproc)
 * ------------------------------------------
 * Determine how grid is connected and set:
 *   grid->face
 *   grid->gradf
 *   grid->normal
 *   grid->numppneighs
 *   grid->numpeneighs
 *   grid->numpcneighs
 *   grid->pcneighs
 *   grid->peneighs
 *   grid->ppneighs
 *   grid->eneigh
 *
 */
void Connectivity(gridT *grid, int myproc)
{
  int n, nf, ng, ne;

  /* Create the face array, which contains indexes to the edges of
     each cell */
  if(myproc==0 && VERBOSE>2) printf("\tCreating face array and normals and nodal neighboors\n");
  // get pointers to the faces of each cell (grid->face[NFACES*Nc]) as well as 
  // pointers to the face number of given cell corresponding to given edge 
  // (grid->gradf[2*Ne])
  CreateFaceArray(grid->grad,grid->gradf,grid->neigh,grid->face,grid->nfaces,grid->maxfaces,grid->Nc,grid->Ne);

  // printf("faces is %d", grid->face[99]);
  // reorder the cell points so that they have structure for use in interpolation
  // now reordercellpoints may reorder face, so gradf should be reordered
<<<<<<< HEAD
  ReorderCellPoints(grid->face, grid->edges, grid->cells, grid->nfaces, grid->maxfaces, grid->Nc);

  // reorder gradf
  Reordergradf(grid->face, grid->grad, grid->gradf, grid->nfaces, grid->maxfaces, grid->Nc, grid->Ne);
=======
  if(grid->maxfaces==3)
      ReorderCellPoints(grid->face, grid->edges, grid->cells, grid->nfaces, grid->maxfaces, grid->Nc);
  // reorder gradf
  Reordergradf(grid->face, grid->grad, grid->gradf, grid->nfaces, grid->maxfaces, grid->Nc, grid->Ne);

>>>>>>> 2bf9c130
  // create dot product of unique normal with outward normal
  // (grid->normal[NFACES*Ne]) (always +/- 1)
  CreateNormalArray(grid->grad,grid->face,grid->normal,grid->nfaces,grid->maxfaces,grid->Nc);

  // create nodal neighboor values for the global grid

  if(myproc==0 && VERBOSE>2) printf("\tCreating global node array...\n");
  CreateNodeArray(grid, grid->Np, grid->Ne, grid->Nc, myproc);
  
  /* Create the edge connectivity array eneigh, which points to the 2(NFACES-1)
     neighbors that comprise the edges for the momentum control volume */
  if(myproc==0 && VERBOSE>2) printf("\tCreating edge connectivity array...\n");
  // get the edges comprizing the momentum control volume grid->eneigh[4*Ne]
  CreateMomentumCV(grid);
 
}

/*
 * Function: CreateMomentumCV
 * Usage: CreateMomentumCV(grid)
 * ------------------------------------------
 * Determine the edges for the momentum control volume, 
 * grid->eneigh[2(maxfaces-1)
 *
 */
static void CreateMomentumCV(gridT *grid)
{
  int n, ne, ng, nf;
  // loop over all the edges
  for(n=0; n < grid->Ne; n++) {
    // for each edge of the momentum control volume
    for(ne = 0; ne < 2*(grid->maxfaces-1); ne++) {
      // initialize the edge to be ghost for the CV
      grid->eneigh[2*(grid->maxfaces-1)*n+ne] = -1;
    }
    ne = 0;
    // for each neighbor
    for(ng=0; ng < 2; ng++) {
      // if the neighbor is not a ghost
      if(grid->grad[2*n+ng]!=-1) {
        // for each face
        for(nf=0; nf < grid->nfaces[grid->grad[2*n+ng]]; nf++) {
          // determine if the face for each neighbor 
          // isn't the current edge
          if(grid->face[grid->maxfaces*grid->grad[2*n+ng]+nf]!=n) {
            // if it isn't, set the momentum control volume
            grid->eneigh[2*(grid->maxfaces-1)*n+ne++]=grid->face[grid->maxfaces*grid->grad[2*n+ng]+nf];
          }
        }
      }
    }
  }  
}

/*
 * Function: IsBoundaryCell
 * Usage: IsBoundaryCell(i,maingrid,myproc);
 * -----------------------------------------
 * Determines whether or not the global cell index
 * i is a boundary cell. 
 * Returns:
 *   3 if this is a ghost cell.
 *   2 if this is an inner interproc boundary cell.
 *   1 if this is a non-interproc boundary cell 
 *     (not a ghost cell), i.e. free-surface specified 
 *      containing an edge with mark=3
 *   0 otherwise, (e.g., computational cells)
 *  -1 for error.
 *
 * If it is both a ghost cell and a boundary cell or
 * both a 
 *
 */
// may have to be changed to incorporate full row of 
// interprocessor cells for the interpolation, generalized
// halo region
int IsBoundaryCell(int mgptr, gridT *maingrid, int myproc)
{
  int nf, nei;

//  if(myproc==0)  printf("IsBoundaryCell j=%d\n",mgptr);
  // check for array out-of-bounds error
  if(mgptr >= maingrid->Nc || mgptr < 0) {
    printf("Error in IsBoundaryCell: index out of bounds!\n");
    return -1;
  }
  // if the partition of the pointer is on the same processor
  if(maingrid->part[mgptr]==myproc) {
    for(nf=0;nf<maingrid->nfaces[mgptr];nf++) {
      // we have a type 3 boundary condition on same proc
      // this indicates you have a non-interprocessor boundary
      // cell
      if(maingrid->mark[maingrid->face[mgptr*maingrid->maxfaces+nf]]==3)
        return 1;
    }
    // search through the halo and return the result
    // if we found an inner interproc boundary cell
    if(IsBoundaryCellByHalo(mgptr, maingrid, myproc, g_halolist, g_halolistsize)!=-1)
      return 2;
    // for the case where we have no type 3 BC on the cell or
    // cell neighbors that are on a different processor
    // this is probably for debugging
    return 0;
  } else
    //  the cell is a ghost cell to the local processor (not 
    //  on the set of cells on the local processor)
    return 3;
}

/*
 * Function: IsBoundaryCellByHalo
 * Usage: IsBoundaryCellByHalo(i,maingrid,myproc);
 * -----------------------------------------
 * Determines whether or not the global cell index
 * i is a boundary cell by searching through all
 * it's halo points. 
 * Returns:
 *   2 if this is an inner interproc boundary cell.
 *  -1 for no hit
 *
 */
static int IsBoundaryCellByHalo(int mgptr, gridT *maingrid, int myproc,
    boundaryselection *list, int listsize)
{
  // if we don't have a good list, exit
  if(listsize < 1) {
    printf("Error!!: List for boundary neighbors needs to be larger!\n");
    MPI_Finalize();
    exit(EXIT_FAILURE);  
  }

  // select which function to call off the first item in the list
  switch(list[0]) {
    case EDGE:
      // original selection by edge
      return IsBoundaryCellByEdge(mgptr, maingrid, myproc, list, listsize-1);
      break;
    case NODE:
      // new selection based on nodal neighbors (more inclusive)
      return IsBoundaryCellByNode(mgptr, maingrid, myproc, list, listsize-1);
      break;
    default:
      printf("Error in IsBoundaryCellByHalo!!\n");
      break;
  }
}
/*
 * Function: IsBoundaryCellByEdge
 * Usage: IsBoundaryCellByEdge(i,maingrid,myproc);
 * -----------------------------------------
 * Determines whether or not the global cell index
 * i is a boundary cell. 
 * Returns:
 *   2 if this is an inner interproc boundary cell.
 *  -1 for no hit
 *
 */
static int IsBoundaryCellByEdge(int cell, gridT *maingrid, int myproc, 
    boundaryselection *list, int listsize)
{
  int nf, nei;

//  printf("IsBoundaryCellByEdge\n");
  // loop over all the faces of cell and get the neighbors
  for(nf=0;nf<maingrid->nfaces[cell];nf++) {
    nei = maingrid->neigh[cell*maingrid->maxfaces+nf];
    // if any neighbor is not a ghost cell check to see
    // if it is on the processor too, if not it is an 
    // interboundary processor cell
    if(nei != -1) {
      if(maingrid->part[nei] != myproc)
        return 2;
      // if we didn't get the hit we need to pass this downstream
      // to be checked by the next part of the halo, so pass the 
      // current cell to be evaluated (and how to evaluate it 
      // via the next entry on the halo list).
      /* now process other items on the list, if any */

      // if there are more items to be considered
      if(listsize > 0) {

        // select which function to call off the first item in the list
        switch(list[1]) {
          case EDGE:
            // original selection by edge
            // check to see if we have a hit, if so we can quit and return 2
            if(IsBoundaryCellByEdge(nei, maingrid, myproc, &list[1], listsize-1) !=-1 )
              return 2;
            break;
          case NODE:
            // new selection based on nodal neighbors (more inclusive)
            // check to see if we have a hit, if so we can quit and return 2
            if(IsBoundaryCellByNode(nei, maingrid, myproc, &list[1], listsize-1) != -1)
              return 2;
            break;
          default:
            printf("Error in BoundaryTopologyByEdge!!\n");
            break;
        }
      }
    }
  }
  // no hit
  return -1;
}

/*
 * Function: IsBoundaryCellByNode
 * Usage: IsBoundaryCellByNode(cell,maingrid,myproc);
 * -----------------------------------------
 * Determines whether or not the global cell index
 * i is a boundary cell. 
 * Returns:
 *   2 if this is an inner interproc boundary cell.
 *  -1 for no hit
 *
 */
static int IsBoundaryCellByNode(int cell, gridT *maingrid, int myproc,
    boundaryselection *list, int listsize)
{
  int nf, nei, in, nn;

  //  printf("IsBoundaryCellByNode\n");
  // loop over all the nodes of cell and get the neighbors
  for(nf=0;nf<maingrid->nfaces[cell];nf++) {
    in = maingrid->cells[cell*maingrid->maxfaces+nf];
    // loop over all the nodal cell neighbors
    for(nn = 0; nn < maingrid->numpcneighs[in]; nn++) {
      // get the nodal cell neighbors
      nei = maingrid->pcneighs[in][nn];
      // if any neighbor is not a ghost cell check to see
      // if it is on the processor too, if not it is an 
      // interboundary processor cell
      if(nei != -1) {
        if(maingrid->part[nei] != myproc)
          return 2;
        // if we didn't get the hit we need to pass this downstream
        // to be checked by the next part of the halo, so pass the 
        // current cell to be evaluated (and how to evaluate it 
        // via the next entry on the halo list).
        /* now process other items on the list, if any */

        // if there are more items to be considered
        if(listsize > 0) {

          // select which function to call off the first item in the list
          switch(list[1]) {
            case EDGE:
              // original selection by edge
              // check to see if we have a hit, if so we can quit and return 2
              if(IsBoundaryCellByEdge(nei, maingrid, myproc, &list[1], listsize-1)!=-1)
                return 2;
              break;
            case NODE:
              // new selection based on nodal neighbors (more inclusive)
              // check to see if we have a hit, if so we can quit and return 2
              if(IsBoundaryCellByNode(nei, maingrid, myproc, &list[1], listsize-1)!=-1)
                return 2;
              break;
            default:
              printf("Error in BoundaryTopologyByNode!!\n");
              break;
          }
        }
      }
    }
  }
  // no hit
  return -1;
}

/************************************************************************/
/*                                                                      */
/*                       Private Functions                              */
/*                                                                      */
/************************************************************************/

/*
 * Function: InitLocalGrid
 * Usage: InitLocalGrid(&grid);
 * ----------------------------
 * Initialize the local grid struct.
 *
 */
void InitLocalGrid(gridT **grid)
{
  *grid = (gridT *)SunMalloc(sizeof(gridT),"InitLocalGrid");
}

/*
 * Function: FreeGrid
 * Usage: FreeGrid(grid,numprocs);
 * -------------------------------
 * Free up memory associated with the grid.
 *
 */
static void FreeGrid(gridT *grid, int numprocs)
{
  int proc;

  SunFree(grid->xp,grid->Np*sizeof(REAL),"FreeGrid");
  SunFree(grid->yp,grid->Np*sizeof(REAL),"FreeGrid");
  SunFree(grid->xv,grid->Nc*sizeof(REAL),"FreeGrid");
  SunFree(grid->yv,grid->Nc*sizeof(REAL),"FreeGrid");
  SunFree(grid->dv,grid->Nc*sizeof(REAL),"FreeGrid");
  SunFree(grid->vwgt,grid->Nc*sizeof(REAL),"FreeGrid");

  SunFree(grid->edges,NUMEDGECOLUMNS*grid->Ne*sizeof(int),"FreeGrid");
  SunFree(grid->cells,grid->maxfaces*grid->Nc*sizeof(int),"FreeGrid");
  SunFree(grid->neigh,grid->maxfaces*grid->Nc*sizeof(int),"FreeGrid");
  SunFree(grid->eneigh,2*(grid->maxfaces-1)*grid->Ne*sizeof(int),"FreeGrid");
  SunFree(grid->part,grid->Nc*sizeof(int),"FreeGrid");
  SunFree(grid->order,grid->Ne*sizeof(int),"FreeGrid");
  SunFree(grid->Nk,grid->Nc*sizeof(int),"FreeGrid");
  SunFree(grid->nfaces,grid->Nc*sizeof(int),"FreeGrid");

  // NEED TO ADD NEW VARIABLES TO FREE UP MEMORY
  SunFree(grid->dz,grid->Nkmax*sizeof(REAL),"FreeGrid");
  SunFree(grid->face,grid->maxfaces*grid->Nc*sizeof(int),"FreeGrid");
  SunFree(grid->grad,2*grid->Ne*sizeof(int),"FreeGrid");
  SunFree(grid->mark,grid->Ne*sizeof(int),"FreeGrid");
  SunFree(grid->edge_id,grid->Ne*sizeof(int),"FreeGrid");

  SunFree(grid->normal,grid->maxfaces*grid->Nc*sizeof(int),"FreeGrid");
  SunFree(grid->xadj,(grid->Nc+1)*sizeof(int),"FreeGrid");
  SunFree(grid->vtxdist,VTXDISTMAX,"FreeGrid");

  for(proc=0;proc<numprocs;proc++) 
    SunFree(grid->neighs[proc],numprocs*sizeof(int),"FreeGrid");
  SunFree(grid->neighs,numprocs*sizeof(int *),"FreeGrid");
  SunFree(grid->numneighs,numprocs*sizeof(int),"FreeGrid");

  SunFree(grid,sizeof(gridT),"FreeGrid");
}

/*
 * Function: VertGrid
 * Usage:  VertGrid(maingrid, localgrid, comm)
 * -------------------------
 * Functon to setup vertical grid (z-levels).
 */
static void VertGrid(gridT *maingrid, gridT **localgrid, MPI_Comm comm)
{
  int i, j, k, ne, npc, myproc, numprocs, vertgridcorrect, stairstep, maxNk;
  REAL dz0, dmin, dmax, dmaxtest;

  MPI_Comm_size(comm,&numprocs);
  MPI_Comm_rank(comm,&myproc);

  maingrid->Nkmax = MPI_GetValue(DATAFILE,"Nkmax","VertGrid",myproc);
  vertgridcorrect = MPI_GetValue(DATAFILE,"vertgridcorrect","VertGrid",myproc);
  stairstep = MPI_GetValue(DATAFILE,"stairstep","VertGrid",myproc);

  // compute dmin and dmax for all the points on the main grid
  if(myproc==0) {
    dmax = maingrid->dv[0];
    dmin = maingrid->dv[0];
    for(i=0;i<maingrid->Nc;i++) {
      if(maingrid->dv[i]>dmax)
        dmax=maingrid->dv[i];
      if(maingrid->dv[i]<dmin)
        dmin=maingrid->dv[i];
    }
    dz0 = dmax/(REAL)(maingrid->Nkmax);

    // for the case where shallowest point cannot be resolved
    if(dmin < dz0 && vertgridcorrect) {
      dz0 = dmin;
      if(WARNING) {
        printf("Warning!\n");
        printf("Not enough vertical grid points to resolve the most shallow cell!\n");
        printf("Changing maximum number of vertical cells from %d to %d\n",
            maingrid->Nkmax,(int)(dmax/dz0));
      }
      // fix this so that we can resolve the shallowest part of the domain
      maingrid->Nkmax = 1+(int)(dmax/dz0);
    }
    // allocate memory for size of vertical cells
    maingrid->dz = (REAL *)SunMalloc(maingrid->Nkmax*sizeof(REAL),"VertGrid");

    // get vertical grid spacing from initialization file
    GetDZ(maingrid->dz,dmax,dmax,maingrid->Nkmax,myproc);
    dmaxtest=0;
    for(k=0;k<maingrid->Nkmax;k++)
      dmaxtest+=maingrid->dz[k];
    for(i=0;i<maingrid->Nc;i++)
      if(fabs(maingrid->dv[i]-dmaxtest>SMALL) && WARNING) {
        printf("Warning...sum of grid spacings dz is less than depth! %e\n",maingrid->dv[i]-dmaxtest);
        break;
      }
  }
  // communicate Nkmax to all the processors
  MPI_Bcast(&(maingrid->Nkmax),1,MPI_INT,0,comm);
  // allocate memory for size of vertical cells
  if(myproc!=0)
    maingrid->dz = (REAL *)SunMalloc(maingrid->Nkmax*sizeof(REAL),"VertGrid");
  // transfer dz, dz0, and dmax to other processors
  MPI_Bcast((void *)maingrid->dz,maingrid->Nkmax,MPI_DOUBLE,0,comm);
  MPI_Bcast(&dz0,1,MPI_DOUBLE,0,comm);
  MPI_Bcast(&dmax,1,MPI_DOUBLE,0,comm);

  (*localgrid)->Nkmax = maingrid->Nkmax;
  (*localgrid)->dz = (REAL *)SunMalloc((*localgrid)->Nkmax*sizeof(REAL),"VertGrid");
  // transfer grid spacing from global grid on proc to local grid on proc
  for(k=0;k<(*localgrid)->Nkmax;k++) 
    (*localgrid)->dz[k]=maingrid->dz[k];

  maingrid->Nk = (int *)SunMalloc(maingrid->Nc*sizeof(int),"VertGrid");
  (*localgrid)->dztop = (REAL *)SunMalloc((*localgrid)->Nc*sizeof(REAL),"VertGrid");
  (*localgrid)->dzbot = (REAL *)SunMalloc((*localgrid)->Nc*sizeof(REAL),"VertGrid");
  (*localgrid)->ctop = (int *)SunMalloc((*localgrid)->Nc*sizeof(int),"VertGrid");
  (*localgrid)->ctopold = (int *)SunMalloc((*localgrid)->Nc*sizeof(int),"VertGrid");
  (*localgrid)->etop = (int *)SunMalloc((*localgrid)->Ne*sizeof(int),"VertGrid");
  (*localgrid)->etopold = (int *)SunMalloc((*localgrid)->Ne*sizeof(int),"VertGrid");
  (*localgrid)->Nk = (int *)SunMalloc((*localgrid)->Nc*sizeof(int),"VertGrid");
  (*localgrid)->Nke = (int *)SunMalloc((*localgrid)->Ne*sizeof(int),"VertGrid");
  (*localgrid)->Nkc = (int *)SunMalloc((*localgrid)->Ne*sizeof(int),"VertGrid");
  (*localgrid)->Nkp = (int *)SunMalloc((*localgrid)->Np*sizeof(int),"VertGrid");

  // for each local cell set number of layers (3D problem)
  if((*localgrid)->Nkmax>1) {
    for(i=0;i<(*localgrid)->Nc;i++) 
      if((*localgrid)->dv[i]==dmax) 
        (*localgrid)->Nk[i] = (*localgrid)->Nkmax;
      else {
        dmaxtest=0;
        for(k=0;k<(*localgrid)->Nkmax;k++) {
          // add up the cumulative cell depth until it exceeds the actual depth
          dmaxtest+=(*localgrid)->dz[k];
          (*localgrid)->Nk[i] = k+1;
          if(dmaxtest>=(*localgrid)->dv[i]) 
            break;
        }
      }
    // for each global cell set number of layeres (similarly)
    for(i=0;i<maingrid->Nc;i++) 
      if(maingrid->dv[i]==dmax) 
        maingrid->Nk[i] = maingrid->Nkmax;
      else {
        dmaxtest=0;
        for(k=0;k<maingrid->Nkmax;k++) {
          dmaxtest+=maingrid->dz[k];
          maingrid->Nk[i] = k+1;
          if(dmaxtest>=maingrid->dv[i]) 
            break;
        }
      }
  } 
  // 2D problem
  else {
    for(i=0;i<(*localgrid)->Nc;i++)
      (*localgrid)->Nk[i] = (*localgrid)->Nkmax;
    for(i=0;i<maingrid->Nc;i++)
      maingrid->Nk[i] = maingrid->Nkmax;
  }

  // initialize ctop, dztop
  for(i=0;i<(*localgrid)->Nc;i++) {
    (*localgrid)->ctop[i] = 0;
    (*localgrid)->dztop[i] = (*localgrid)->dz[(*localgrid)->ctop[i]];
  }

  // initialize etop, etopold
  for(j=0;j<(*localgrid)->Ne;j++) {
    (*localgrid)->etop[j] = 0;
    (*localgrid)->etopold[j] = 0;
  }
  
  // To use stair-stepping do this (not partial-stepping).
  if(stairstep) 
    for(i=0;i<(*localgrid)->Nc;i++) {
      dmaxtest=0;
      for(k=0;k<(*localgrid)->Nk[i];k++)
        dmaxtest+=(*localgrid)->dz[k];
      // depth adjusted for cell disctretization in vertical
      (*localgrid)->dv[i]=dmaxtest;
    }

  // over all the local grid edges 
  for(j=0;j<(*localgrid)->Ne;j++) {
    // get clogal grid pointers
    ne = (*localgrid)->eptr[j];
    // if the neighboring cell is a ghost cell
    if(maingrid->grad[2*ne]==-1) {
      // set Nke = Nke = Nk for cell not ghost
      (*localgrid)->Nke[j]=maingrid->Nk[maingrid->grad[2*ne+1]];
      (*localgrid)->Nkc[j]=maingrid->Nk[maingrid->grad[2*ne+1]];
    }
    // if the other neighboring cell is a ghost cell
    else if(maingrid->grad[2*ne+1]==-1) {
      // set Nke = Nke = Nk for cell not ghost
      (*localgrid)->Nke[j]=maingrid->Nk[maingrid->grad[2*ne]];
      (*localgrid)->Nkc[j]=maingrid->Nk[maingrid->grad[2*ne]];
    }
    // if we have a computational cell (not by ghost cell)
    else {
      // if we don't have the same number of layers for 
      // adjacent cells 
      if(maingrid->Nk[maingrid->grad[2*ne]]<
          maingrid->Nk[maingrid->grad[2*ne+1]]) {
        // (Nke is edge layers which is smaller
        // than Nkc which is cell layers)
        (*localgrid)->Nke[j]=maingrid->Nk[maingrid->grad[2*ne]];
        (*localgrid)->Nkc[j]=maingrid->Nk[maingrid->grad[2*ne+1]];
      } 
      // other case (switched orientation)
      else if(maingrid->Nk[maingrid->grad[2*ne]]>
          maingrid->Nk[maingrid->grad[2*ne+1]]) {
        (*localgrid)->Nke[j]=maingrid->Nk[maingrid->grad[2*ne+1]];
        (*localgrid)->Nkc[j]=maingrid->Nk[maingrid->grad[2*ne]];
      } 
      else {
        // case where the cell layers are the same Nke=Nkc=Nk
        (*localgrid)->Nke[j]=maingrid->Nk[maingrid->grad[2*ne]];
        (*localgrid)->Nkc[j]=maingrid->Nk[maingrid->grad[2*ne]];
      }
    }
  }

  /* compute Nkp for the number of layers for each node*/
  // for each node
  for(i = 0; i < (*localgrid)->Np; i++) {
    // look over its cell neighbors and take the max of Nkc
    // for each of the cell neighbors
    
    maxNk = (*localgrid)->Nk[(*localgrid)->pcneighs[i][0]];
    for(npc = 1; npc < (*localgrid)->numpcneighs[i]; npc++) {
      // find the max
      maxNk = max(maxNk, (*localgrid)->Nk[(*localgrid)->pcneighs[i][npc]]);
    }
    // set value to max found (-1 if this is a bogus [TRIANGLE] point)
    (*localgrid)->Nkp[i] = maxNk;
    if((*localgrid)->numpcneighs[i]==0)
      (*localgrid)->Nkp[i]=0;
  }
}

/*
 * Function: ResortBoundaries
 * Usage: ResortBoundaries(grid,myproc);
 * -------------------------------------
 *
 */
static void ResortBoundaries(gridT *localgrid, int myproc)
{
  int neigh, n, *tmp;

  for(neigh=0;neigh<localgrid->Nneighs;neigh++) {
    tmp = (int *)SunMalloc(localgrid->num_cells_send[neigh]*sizeof(int),"ResortBoundaries");
    for(n=0;n<localgrid->num_cells_send[neigh];n++)
      tmp[n]=localgrid->mnptr[localgrid->cell_send[neigh][n]];
    Sort(localgrid->cell_send[neigh],tmp,localgrid->num_cells_send[neigh]);
    free(tmp);

    tmp = (int *)SunMalloc(localgrid->num_cells_recv[neigh]*sizeof(int),"ResortBoundaries");
    for(n=0;n<localgrid->num_cells_recv[neigh];n++)
      tmp[n]=localgrid->mnptr[localgrid->cell_recv[neigh][n]];
    Sort(localgrid->cell_recv[neigh],tmp,localgrid->num_cells_recv[neigh]);
    free(tmp);

    tmp = (int *)SunMalloc(localgrid->num_edges_send[neigh]*sizeof(int),"ResortBoundaries");
    for(n=0;n<localgrid->num_edges_send[neigh];n++)
      tmp[n]=localgrid->eptr[localgrid->edge_send[neigh][n]];
    Sort(localgrid->edge_send[neigh],tmp,localgrid->num_edges_send[neigh]);
    free(tmp);

    tmp = (int *)SunMalloc(localgrid->num_edges_recv[neigh]*sizeof(int),"ResortBoundaries");
    for(n=0;n<localgrid->num_edges_recv[neigh];n++)
      tmp[n]=localgrid->eptr[localgrid->edge_recv[neigh][n]];
    Sort(localgrid->edge_recv[neigh],tmp,localgrid->num_edges_recv[neigh]);
    free(tmp);
  }
}

/*
 * Function: MakePointers
 * Usage:  MakePoniters(maingrid, localgrid, myproc, comm)
 * -------------------------
 * Functon to make pointers to cellp, edgep, celldist, edgedist, lcptr, leptr
 * for convenience in specification in boundaries.c and initialization.c etc
 *
 */
static void MakePointers(gridT *maingrid, gridT **localgrid, int myproc, MPI_Comm comm)
{
  int i, n, nf, ne, neigh, neighproc, j, k, mark;
  int **cell_send, **cell_recv, **edge_send, **edge_recv;
  int *num_cells_send, *num_cells_recv,
    *num_edges_send, *num_edges_recv;
  int *cellp, *edgep, *celldist, *edgedist, *lcptr, *leptr;
  unsigned short *flagged;
  MPI_Status status;

  cellp = (int *)SunMalloc((*localgrid)->Nc*sizeof(int),"MakePointers");
  edgep = (int *)SunMalloc((*localgrid)->Ne*sizeof(int),"MakePointers");
  celldist = (int *)SunMalloc((MAXBCTYPES-1)*sizeof(int),"MakePointers");
  edgedist = (int *)SunMalloc((MAXMARKS-1)*sizeof(int),"MakePointers");
  lcptr = (int *)SunMalloc(maingrid->Nc*sizeof(int),"MakePointers");
  leptr = (int *)SunMalloc(maingrid->Ne*sizeof(int),"MakePointers");
  flagged = (unsigned short *)SunMalloc((*localgrid)->Ne*sizeof(int),"MakePointers");

  // Set up the global pointer arrays.
  for(i=0;i<(*localgrid)->Nc;i++)
    lcptr[(*localgrid)->mnptr[i]]=i;
  for(i=0;i<(*localgrid)->Ne;i++)
    leptr[(*localgrid)->eptr[i]]=i;

  k=0;
  celldist[0]=0;
  // Put computational cells first
  for(n=0;n<(*localgrid)->Nc;n++)
    if(IsBoundaryCell((*localgrid)->mnptr[n],maingrid,myproc)==0 ||
        IsBoundaryCell((*localgrid)->mnptr[n],maingrid,myproc)==2)
      cellp[k++]=n;
  celldist[1]=k;
  // Followed by boundary cells
  for(n=0;n<(*localgrid)->Nc;n++)
    if(IsBoundaryCell((*localgrid)->mnptr[n],maingrid,myproc)==1)
      cellp[k++]=n;
  celldist[2]=k;

  k=0;
  edgedist[0]=0;
  // Put computational edges first
  for(n=0;n<(*localgrid)->Ne;n++)
    if((*localgrid)->mark[n]==0 || (*localgrid)->mark[n]==5)
      edgep[k++]=n;
  edgedist[1]=k;
  // Followed by boundary cells
  for(mark=1;mark<MAXMARKS-2;mark++) {
    for(n=0;n<(*localgrid)->Ne;n++)
      if((*localgrid)->mark[n]==mark)
        edgep[k++]=n;
    edgedist[mark+1]=k;
  }

  // place these values on localgrid
  (*localgrid)->cellp=cellp;
  (*localgrid)->edgep=edgep;
  (*localgrid)->celldist=celldist;
  (*localgrid)->edgedist=edgedist;

  // debug info
  /*
  for(bctype=0;bctype<MAXBCTYPES-2;bctype++) {
    printf("Cells of type %d: ",bctype);
    for(j=celldist[bctype];j<celldist[bctype+1];j++)
      printf("%d ",cellp[j]);
    printf("\n");
  }
  for(mark=0;mark<MAXMARKS-2;mark++) {
    printf("Edges of type %d: ",mark);
    for(j=edgedist[mark];j<edgedist[mark+1];j++)
      printf("%d ",edgep[j]);
    printf("\n");
  }
  */

  cell_send = (int **)SunMalloc((*localgrid)->Nneighs*sizeof(int *),"MakePointers");
  cell_recv = (int **)SunMalloc((*localgrid)->Nneighs*sizeof(int *),"MakePointers");
  edge_send = (int **)SunMalloc((*localgrid)->Nneighs*sizeof(int *),"MakePointers");
  edge_recv = (int **)SunMalloc((*localgrid)->Nneighs*sizeof(int *),"MakePointers");
  num_cells_send = (int *)SunMalloc((*localgrid)->Nneighs*sizeof(int),"MakePointers");
  num_cells_recv = (int *)SunMalloc((*localgrid)->Nneighs*sizeof(int),"MakePointers");
  num_edges_send = (int *)SunMalloc((*localgrid)->Nneighs*sizeof(int),"MakePointers");
  num_edges_recv = (int *)SunMalloc((*localgrid)->Nneighs*sizeof(int),"MakePointers");

  // initialize to 0
  for(neigh=0;neigh<(*localgrid)->Nneighs;neigh++) {
    num_cells_send[neigh]=0;
    num_cells_recv[neigh]=0;
    num_edges_send[neigh]=0;
    num_edges_recv[neigh]=0;
  }

  // Set up the pointers for receiving first and place the global
  // indices in the recv pointer array.  Place the cells that border
  // the local processor first followed by the others.  This will be
  // useful when transferring data for free-surface and nonhydrostatic
  // pressure iterations, since these are the only ones that are needed.

  // this is cool because all we have to do is make sure we have included
  // all the correct cells in the following loop in the cell_recv structure
  // and the rest of the code does the rest

  // for each of the neighboring processors
  for(neigh=0;neigh<(*localgrid)->Nneighs;neigh++) {
    
    // get number of neighboring processor
    neighproc=(*localgrid)->myneighs[neigh];

    // for each cell on local grid
    for(n=0;n<(*localgrid)->Nc;n++) {
      // see if the processor number is the same as the neighboring processor
      if(maingrid->part[(*localgrid)->mnptr[n]]==neighproc) {
        // if so, add to count for cell that will need to be recieved for particular
        // processor
        num_cells_recv[neigh]++;
      }
    }
    
    // allocae memory now that we have count of cells to be recieved (just based on 
    // coloring from the partitioning and should be automatically updated if the 
    // part array is set to be based on nodes instead of edges)
    cell_recv[neigh]=(int *)SunMalloc(num_cells_recv[neigh]*sizeof(int),"MakePointers");

    k=0;

    // for each cell on the local grid
    for(n=0;n<(*localgrid)->Nc;n++) {
      // if the cell is on the same processor as the neighboring processor
      if(maingrid->part[(*localgrid)->mnptr[n]]==neighproc) {
        if(IsNeighborGlobal(n, maingrid, localgrid, myproc, g_halolist, g_halolistsize)) {
              cell_recv[neigh][k++]=(*localgrid)->mnptr[n];
        }
      }
    }
  }
  // debug information for processor passing
  if(VERBOSE>2) 
    for(neigh=0;neigh<(*localgrid)->Nneighs;neigh++)
      printf("Proc: %d, neighbor %d, receiving %d\n",
	     myproc,(*localgrid)->myneighs[neigh],
	     num_cells_recv[neigh]);

  // Send out the number of cells that are being received and then
  // the actual global indices being sent.
 
  // send data
  for(neigh=0;neigh<(*localgrid)->Nneighs;neigh++) {
    // over each of the neighboring processors
    neighproc=(*localgrid)->myneighs[neigh];
    // send the amount of data that must be transfered 
    MPI_Send(&(num_cells_recv[neigh]),1,MPI_INT,neighproc,1,comm); 
  }

  // recieve sent data
  for(neigh=0;neigh<(*localgrid)->Nneighs;neigh++) {
    neighproc=(*localgrid)->myneighs[neigh];
    MPI_Recv(&(num_cells_send[neigh]),1,MPI_INT,neighproc,1,comm,&status);
  }

  // send data
  for(neigh=0;neigh<(*localgrid)->Nneighs;neigh++) {
    neighproc=(*localgrid)->myneighs[neigh];
    MPI_Send(cell_recv[neigh],num_cells_recv[neigh],MPI_INT,neighproc,1,comm); 
  }

  // receive data
  for(neigh=0;neigh<(*localgrid)->Nneighs;neigh++) {
    neighproc=(*localgrid)->myneighs[neigh];
    cell_send[neigh]=(int *)SunMalloc(num_cells_send[neigh]*sizeof(int),"MakePointers");
    MPI_Recv(cell_send[neigh],num_cells_send[neigh],MPI_INT,neighproc,1,comm,&status);
  }

  // Now set the indices to point to the local grid.
  for(neigh=0;neigh<(*localgrid)->Nneighs;neigh++) {
    for(j=0;j<num_cells_send[neigh];j++) 
      // flipping from global to local coordinates
      cell_send[neigh][j]=lcptr[cell_send[neigh][j]];
    for(j=0;j<num_cells_recv[neigh];j++)
      // flipping from global to local coordinates
      cell_recv[neigh][j]=lcptr[cell_recv[neigh][j]];
  }

  // Now do the edges.  The edges that correspond to the cells that
  // are sent are added to the edge-send/recv arrays.

  // accumulate number of edges for each neighboring processor
  for(neigh=0;neigh<(*localgrid)->Nneighs;neigh++) {
    // get the neighboring processor
    neighproc=(*localgrid)->myneighs[neigh];
    // for each edge initialize the flag
    for(j=0;j<(*localgrid)->Ne;j++)
      flagged[j]=0;
    // for each of the boundary cells 
    for(i=0;i<num_cells_send[neigh];i++)
      // for each of the faces 
      for(nf=0;nf<(*localgrid)->nfaces[cell_send[neigh][i]];nf++)
        // check to make sure the particular edge hasn't been flagged
        if(!flagged[(*localgrid)->face[(*localgrid)->maxfaces*cell_send[neigh][i]+nf]]) {
          flagged[(*localgrid)->face[(*localgrid)->maxfaces*cell_send[neigh][i]+nf]]=1;
          num_edges_send[neigh]++;
        }
    // allocate memory for flagged edges
    edge_send[neigh]=(int *)SunMalloc(num_edges_send[neigh]*sizeof(int),"MakePointers");
    // set flagged to 0
    for(j=0;j<(*localgrid)->Ne;j++)
      flagged[j]=0;
    k=0;
    // compute sent data (edge pointers) 
    for(i=0;i<num_cells_send[neigh];i++)
      for(nf=0;nf<(*localgrid)->nfaces[cell_send[neigh][i]];nf++)
        if(!flagged[(*localgrid)->face[(*localgrid)->maxfaces*cell_send[neigh][i]+nf]]) {
          flagged[(*localgrid)->face[(*localgrid)->maxfaces*cell_send[neigh][i]+nf]]=1;
          edge_send[neigh][k++]=
            (*localgrid)->eptr[(*localgrid)->face[(*localgrid)->maxfaces*cell_send[neigh][i]+nf]];
        }
    // send data (number of edges on neighbor)
    MPI_Send(&(num_edges_send[neigh]),1,MPI_INT,neighproc,1,comm); 
  }

  // recieve data
  for(neigh=0;neigh<(*localgrid)->Nneighs;neigh++) {
    neighproc=(*localgrid)->myneighs[neigh];
    MPI_Recv(&(num_edges_recv[neigh]),1,MPI_INT,neighproc,1,comm,&status);
  }

  // send data (edges data)
  for(neigh=0;neigh<(*localgrid)->Nneighs;neigh++) {
    neighproc=(*localgrid)->myneighs[neigh];
    MPI_Send(edge_send[neigh],num_edges_send[neigh],MPI_INT,neighproc,1,comm); 
  }

  // receive data
  for(neigh=0;neigh<(*localgrid)->Nneighs;neigh++) {
    neighproc=(*localgrid)->myneighs[neigh];
    edge_recv[neigh] = (int *)SunMalloc(num_edges_recv[neigh]*sizeof(int),"MakePointers");
    MPI_Recv(edge_recv[neigh],num_edges_recv[neigh],MPI_INT,neighproc,1,comm,&status);
  }

  // Now convert back to local indices
  for(neigh=0;neigh<(*localgrid)->Nneighs;neigh++) {
    for(j=0;j<num_edges_send[neigh];j++)
      edge_send[neigh][j]=leptr[edge_send[neigh][j]];
    for(j=0;j<num_edges_recv[neigh];j++) 
      edge_recv[neigh][j]=leptr[edge_recv[neigh][j]];
  }

  // debugging output
  if(VERBOSE>3) {
    printf("CELLS: \n");
    for(neigh=0;neigh<(*localgrid)->Nneighs;neigh++) {
      neighproc=(*localgrid)->myneighs[neigh];
      printf("Proc (%d<-->%d): S/R= %d/%d\n",
          myproc,neighproc,num_cells_send[neigh],num_cells_recv[neigh]);
    }

    for(neigh=0;neigh<(*localgrid)->Nneighs;neigh++) {
      printf("Send %d-->%d: ",myproc,(*localgrid)->myneighs[neigh]);
      for(j=0;j<num_cells_send[neigh];j++)
        printf("%d ",cell_send[neigh][j]);
      printf("\n");
      printf("Recv %d<--%d: ",myproc,(*localgrid)->myneighs[neigh]);
      for(j=0;j<num_cells_recv[neigh];j++)
        printf("%d ",cell_recv[neigh][j]);
      printf("\n");
    }    

    printf("EDGES: \n");
    for(neigh=0;neigh<(*localgrid)->Nneighs;neigh++) {
      neighproc=(*localgrid)->myneighs[neigh];
      printf("Proc (%d<-->%d): S/R= %d/%d\n",
          myproc,neighproc,num_edges_send[neigh],num_edges_recv[neigh]);
    }

    for(neigh=0;neigh<(*localgrid)->Nneighs;neigh++) {
      printf("Send %d-->%d: ",myproc,(*localgrid)->myneighs[neigh]);
      for(j=0;j<num_edges_send[neigh];j++)
        printf("%d ",edge_send[neigh][j]);
      printf("\n");
      printf("Recv %d<--%d: ",myproc,(*localgrid)->myneighs[neigh]);
      for(j=0;j<num_edges_recv[neigh];j++)
        printf("%d ",edge_recv[neigh][j]);
      printf("\n");
    }
  }
  // use lock to make sure all communication is completed before continuing
  MPI_Barrier(comm);

  // store all data just sent/received
  (*localgrid)->cell_send=cell_send;
  (*localgrid)->cell_recv=cell_recv;
  (*localgrid)->edge_send=edge_send;
  (*localgrid)->edge_recv=edge_recv;
  (*localgrid)->num_cells_send=num_cells_send;
  (*localgrid)->num_cells_recv=num_cells_recv;
  (*localgrid)->num_edges_send=num_edges_send;
  (*localgrid)->num_edges_recv=num_edges_recv;

  // free temporary arrays
  //free(lcptr);
  //free(leptr);
}

/*
 * Function: ReOrder
 * Usage:  ReOrder(grid)
 * -------------------------
 * Functon to reorder grid 
 */
static void ReOrder(gridT *grid) 
{
  int n, nf, numflag, options[8], Nc = grid->Nc, Ne=grid->Ne, grad1, grad2, enei;
  int *corder, *corderp, *eorder, *eorderp;
  REAL *tmp;

  corder = (int *)SunMalloc(Nc*sizeof(int),"ReOrder");
  corderp = (int *)SunMalloc(Nc*sizeof(int),"ReOrder");
  eorder = (int *)SunMalloc(Ne*sizeof(int),"ReOrder");
  eorderp = (int *)SunMalloc(Ne*sizeof(int),"ReOrder");
  tmp = (REAL *)SunMalloc(2*(grid->maxfaces-1)*Ne*sizeof(REAL),"ReOrder");

  for(n=0;n<Nc;n++) {
    corder[n]=n;
    corderp[n]=n;
  }
  for(n=0;n<Ne;n++) {
    eorder[n]=n;
    eorderp[n]=n;
  }

  numflag=0;
  options[0]=0;

  /*
  grid->xadj = (int *)SunMalloc((Nc+1)*sizeof(int),"ReOrder");
  CreateCellGraph(grid);
  METIS_NodeND(&Nc,grid->xadj,grid->adjncy,&numflag,options,corder,corderp);
  free(grid->xadj);
  free(grid->adjncy);
  */

  /*
  grid->xadj = (int *)SunMalloc((Ne+1)*sizeof(int),"ReOrder");
  CreateEdgeGraph(grid);
  METIS_NodeND(&Ne,grid->xadj,grid->adjncy,&numflag,options,eorder,eorderp);
  free(grid->xadj);
  free(grid->adjncy);
  */

  // Reorder the data corresponding to cells with the corder array
  ReOrderRealArray(grid->Ac,corder,tmp,grid->Nc,1,grid->nfaces,grid->grad,grid->maxfaces);
  ReOrderRealArray(grid->xv,corder,tmp,grid->Nc,1,grid->nfaces,grid->grad,grid->maxfaces);
  ReOrderRealArray(grid->yv,corder,tmp,grid->Nc,1,grid->nfaces,grid->grad,grid->maxfaces);
  ReOrderRealArray(grid->dv,corder,tmp,grid->Nc,1,grid->nfaces,grid->grad,grid->maxfaces);
  ReOrderIntArray(grid->cells,corder,(int *)tmp,grid->Nc,grid->maxfaces,grid->nfaces,grid->grad,grid->maxfaces);
  ReOrderIntArray(grid->face,corder,(int *)tmp,grid->Nc,grid->maxfaces,grid->nfaces,grid->grad,grid->maxfaces);
  ReOrderIntArray(grid->normal,corder,(int *)tmp,grid->Nc,grid->maxfaces,grid->nfaces,grid->grad,grid->maxfaces);
  ReOrderIntArray(grid->neigh,corder,(int *)tmp,grid->Nc,grid->maxfaces,grid->nfaces,grid->grad,grid->maxfaces);
  ReOrderIntArray(grid->vwgt,corder,(int *)tmp,grid->Nc,1,grid->nfaces,grid->grad,grid->maxfaces);
  ReOrderIntArray(grid->mnptr,corder,(int *)tmp,grid->Nc,1,grid->nfaces,grid->grad,grid->maxfaces);
  ReOrderIntArray(grid->Nk,corder,(int *)tmp,grid->Nc,1,grid->nfaces,grid->grad,grid->maxfaces);

  //Reorder the data corresponding to edges with the eorder array
  ReOrderRealArray(grid->df,eorder,tmp,grid->Ne,1,grid->nfaces,grid->grad,grid->maxfaces);
  ReOrderRealArray(grid->dg,eorder,tmp,grid->Ne,1,grid->nfaces,grid->grad,grid->maxfaces);
  ReOrderRealArray(grid->n1,eorder,tmp,grid->Ne,1,grid->nfaces,grid->grad,grid->maxfaces);
  ReOrderRealArray(grid->n2,eorder,tmp,grid->Ne,1,grid->nfaces,grid->grad,grid->maxfaces);
  ReOrderRealArray(grid->xi,eorder,tmp,grid->Ne,2*(grid->maxfaces-1),grid->nfaces,grid->grad,grid->maxfaces);
  ReOrderIntArray(grid->grad,eorder,(int *)tmp,grid->Ne,2,grid->nfaces,grid->grad,grid->maxfaces);
  ReOrderIntArray(grid->eneigh,eorder,(int *)tmp,grid->Ne,2*(grid->maxfaces-1),grid->nfaces,grid->grad,grid->maxfaces);
  ReOrderIntArray(grid->edges,eorder,(int *)tmp,grid->Ne,NUMEDGECOLUMNS,grid->nfaces,grid->grad,grid->maxfaces);
  ReOrderIntArray(grid->mark,eorder,(int *)tmp,grid->Ne,1,grid->nfaces,grid->grad,grid->maxfaces);
  ReOrderIntArray(grid->edge_id,eorder,(int *)tmp,grid->Ne,1,grid->nfaces,grid->grad,grid->maxfaces);
  ReOrderIntArray(grid->eptr,eorder,(int *)tmp,grid->Ne,1,grid->nfaces,grid->grad,grid->maxfaces);
  ReOrderIntArray(grid->Nke,eorder,(int *)tmp,grid->Ne,1,grid->nfaces,grid->grad,grid->maxfaces);
  ReOrderIntArray(grid->Nkc,eorder,(int *)tmp,grid->Ne,1,grid->nfaces,grid->grad,grid->maxfaces);

  // Now adjust the pointers to point to the new locations
  // Face and eneigh arrays point to edges.  We need to use the createfacearray
  // again because it guarantees consistency for the CG solver.  This is
  // because reordering does not necessarily guarantee that the ordering of
  // the faces in the face array are in the same as the corresponding neighbors
  // in the neigh array.
  for(n=0;n<Nc;n++) 
    for(nf=0;nf<grid->nfaces[n];nf++) 
      tmp[n*grid->maxfaces+nf]=grid->face[n*grid->maxfaces+nf];
  for(n=0;n<Nc;n++) 
    for(nf=0;nf<grid->nfaces[n];nf++) 
      grid->face[n*grid->maxfaces+nf]=eorderp[(int)(tmp[n*grid->maxfaces+nf])];

  for(n=0;n<Ne;n++)
    grad1=grid->grad[2*n];
    grad2=grid->grad[2*n+1];
    enei=grad1+grad2-2;
<<<<<<< HEAD
    for(nf=0;nf<enei;nf++) 
=======
    for(nf=0;nf=enei;nf++) 
>>>>>>> 2bf9c130
      tmp[2*(grid->maxfaces-1)*n+nf]=grid->eneigh[2*(grid->maxfaces-1)*n+nf];
  for(n=0;n<Ne;n++)
    grad1=grid->grad[2*n];
    grad2=grid->grad[2*n+1];
    enei=grad1+grad2-2;
    for(nf=0;nf<enei;nf++)
      if((int)(tmp[n*2*(grid->maxfaces-1)+nf])!=-1)
	grid->eneigh[n*2*(grid->maxfaces-1)+nf]=eorderp[(int)(tmp[n*2*(grid->maxfaces-1)+nf])];
      else
	grid->eneigh[n*2*(grid->maxfaces-1)+nf]=-1;

  // Grad and neigh arrays point to cells
  for(n=0;n<Ne;n++)
    for(nf=0;nf<2;nf++)
      tmp[2*n+nf]=grid->grad[2*n+nf];
  for(n=0;n<Ne;n++)
    for(nf=0;nf<2;nf++)
      if((int)(tmp[2*n+nf])!=-1)
	grid->grad[2*n+nf]=corderp[(int)(tmp[2*n+nf])];
      else
	grid->grad[2*n+nf]=-1;

  for(n=0;n<Nc;n++)
    for(nf=0;nf<grid->nfaces[n];nf++)
      tmp[n*grid->maxfaces+nf]=grid->neigh[n*grid->maxfaces+nf];
  for(n=0;n<Nc;n++)
    for(nf=0;nf<grid->nfaces[n];nf++)
      if((int)(tmp[n*grid->maxfaces+nf])!=-1)
	grid->neigh[n*grid->maxfaces+nf]=corderp[(int)(tmp[n*grid->maxfaces+nf])];
      else
  	grid->neigh[n*grid->maxfaces+nf]=-1;

  free(corder);
  free(corderp);
  free(eorder);
  free(eorderp);
  free(tmp);
}

/*
 * Function: EdgeMarkers
 * Usage: EdgeMarkers(maingrid, localgrid, myproc)
 * --------------------------------
 * Compute interprocessor edge markers where 
 *    mark = 5    edge is a ghost cell on interprocessor
 *                boundary
 *    mark = 6    edge is ghost or computational but not
 *                an interprocessor boundary
 *
 */
// could be written to be more efficient, potentially missing some
// of the important ideas here
static void EdgeMarkers(gridT *maingrid, gridT **localgrid, int myproc)
{
  int n, ne, nf;

  // for the cells on the local grid
  for(n=0;n<(*localgrid)->Nc;n++) {
    // if the cell is a ghost cell
    if(IsBoundaryCell((*localgrid)->mnptr[n],maingrid,myproc)==3) {
      // for each face on the ghost cell
      for(nf=0;nf<(*localgrid)->nfaces[n];nf++) {
        // get the edge information
        ne = (*localgrid)->face[n*(*localgrid)->maxfaces+nf];
        // if the edge is marked as ghost or computational
        if(!(*localgrid)->mark[ne]) 
          // we have type 6 boundary condition
          (*localgrid)->mark[ne]=6;
      }
    }
  }
  // for each cell on the local grid 
  for(n=0;n<(*localgrid)->Nc;n++) {
    // if the cell is an inter processor boundary cell
    if(IsBoundaryCell((*localgrid)->mnptr[n],maingrid,myproc)==2) {
      // for each face on the inter proc boundary cell
      for(nf=0;nf<(*localgrid)->nfaces[n];nf++) {
        // get local edge ponter
        ne = (*localgrid)->face[n*(*localgrid)->maxfaces+nf];
<<<<<<< HEAD
=======
        // if the marked cell has an edge which is marked as
        // ghost or computational but we know it is an 
        // interproc boundary, mark as 5
        if((*localgrid)->mark[ne]==6) 
          (*localgrid)->mark[ne]=5;
      }
    }
  }
  //MR - Check to make sure that edges near type-3 boundaries are connected
  // Type 3 boundaries are returned when IsBoundaryCell() == 1
  // for each cell on the local grid 
  for(n=0;n<(*localgrid)->Nc;n++) {
    // if the cell is a type 3 boundary
    if(IsBoundaryCell((*localgrid)->mnptr[n],maingrid,myproc)==1) {
      // for each face on the inter proc boundary cell
      for(nf=0;nf<(*localgrid)->nfaces[n];nf++) {
        // get local edge ponter
        ne = (*localgrid)->face[n*(*localgrid)->maxfaces+nf];
>>>>>>> 2bf9c130
        // if the marked cell has an edge which is marked as
        // ghost or computational but we know it is an 
        // interproc boundary, mark as 5
        if((*localgrid)->mark[ne]==6) 
          (*localgrid)->mark[ne]=5;
      }
    }
  }
}

/*
 * Function: GetNumCells
 * Usage: GetNumCells(grid,myproc);
 * --------------------------------
 * Returns the number of cells (including ghost points)
 * belonging to a particular processor that result from
 * the partitioning.
 *
 */
int GetNumCells(gridT *grid, int proc)
{
  int j, nf, flag, ncells, ne;

  ncells=0;
  // for each cell on the grid
  for(j=0;j<grid->Nc;j++) {
    // determine if the given cell is local to the processor
    // by determining if any of it's neighbors are local to the
    // processor
    flag = IsNeighborLocal(j,grid,proc, g_halolist, g_halolistsize);
    // if the current cell is on the processor or if it's 
    // neighbor is on the processor (indicating cell j
    //PJw is a ghost point), then we can add this cell to the 
    // total number of cells on the processor
    if(grid->part[j]==proc || flag==1) {
      ncells++;
    }
  }
  return ncells;
}

/*
 * Function: GetNumEdges
 * Usage: GetNumEdges(grid);
 * -------------------------
 * Returns the number of edges (including ghost edges)
 * belonging to a particular processor that result from
 * the partitioning.
 *
 */
int GetNumEdges(gridT *grid)
{
  int j, nf, nedges, ne;

  unsigned short *flagged = (unsigned short *)SunMalloc(grid->Nc*sizeof(unsigned short),"GetNumEdges");

  //  initiallize all flags corresponding to local cell to 0
  for(j=0;j<grid->Nc;j++) 
    flagged[j]=0;

  nedges=0;
  // for each cell on the local grid
  for(j=0;j<grid->Nc;j++) {
    // mark that the cell has already been considered
    flagged[j]=1;
    // over each of the faces consider the neighbor to 
    // the edge
    for(nf=0;nf<grid->nfaces[j];nf++) {
      ne = grid->neigh[j*grid->maxfaces+nf];
      // if the neighbor to the edge is a ghost cell
      // add the edge to the count
      if(ne == -1)
        nedges++;
      // if the neighbor hasn't been flagged (add edge to count)
      else if(!flagged[ne])
        nedges++;
    }
  }
  free(flagged);

  return nedges;
}

/*
 * Function: GetNumPoints
 * Usage: GetNumPoints(grid);
 * -------------------------
 * Returns the number of points
 * belonging to a particular processor that result from
 * the partitioning.
 *
 */
int GetNumPoints(gridT *localgrid, gridT *maingrid)
{
  int j, nf, npoints, np1, np2;

  unsigned short *flagged = (unsigned short *)
    SunMalloc(maingrid->Np*sizeof(unsigned short),"GetNumPoints");

  //  initiallize all flags corresponding to local cell to 0
  for(j=0;j<maingrid->Np;j++) {
    flagged[j]=0;
  }
  npoints=0;

  // for each edge on the local localgrid
  for(j=0;j<localgrid->Ne;j++) {
    // get the number of points comprising the edge (since points are global)
    np1 = localgrid->edges[NUMEDGECOLUMNS*j];
    np2 = localgrid->edges[NUMEDGECOLUMNS*j+1];
    // mark that the points forming the edge have already been considered
    flagged[np1]=1; 
    flagged[np2]=1;
  }
  // sum up all the flagged values to get the total number of points
  for(j=0; j < maingrid->Np; j++) {
    if(flagged[j] == 1) {
      npoints += 1;
    }
  }

  free(flagged);

  return npoints;
}

// function
/*
 * Function: GetProcPoints
 * Usage: GetProcPoints(grid);
 * -------------------------
 * Returns a list of the points
 * belonging to a particular processor that result from
 * the partitioning.
 *
 */
void GetProcPoints(gridT *localgrid, gridT *maingrid)
{
  int j, nf, npoints, np1, np2;

  unsigned short *flagged = (unsigned short *)
    SunMalloc(maingrid->Np*sizeof(unsigned short),"GetNumPoints");

  // note that sum of all processors number of local points will be greater than the
  // actual number of points since points on the boundary will be counted more than once.
  // this also means that the nodal neighbors for these points will be bogus as only the 
  // non-halo points will make sense and have the same nodal data structure as found in 
  // global.  The most extreme boundary points will only have partial data compared to 
  // the global and should never be  called.  This is expected.  Thus, the most
  // rigorous way to set this up is so that the sum of all the processor points is the
  // global number of points. The definition gets looser for ELM anyway so this condition
  // isn't necessary are will only be minorly related to efficiency (at leaset it 
  // seems that way for now)

  // assume for now that we have only the points from the main grid
  localgrid->Np = maingrid->Np;
  //  just copy all the points
  for(j=0;j<maingrid->Np;j++) {
    flagged[j]=1;
  }

  // allocate the memory from the previous computation of the total number of 
  // points on the localgrid
  localgrid->localtoglobalpoints = (int *)SunMalloc(localgrid->Np*sizeof(int),"GetProcPoints");

  // make list with all the flagged values and check the total number of points
  // this may not be necessary just make sure to pass the total number of 
  // points
  npoints = 0;
  for(j=0; j < maingrid->Np; j++) {
    if(flagged[j] == 1) {
      localgrid->localtoglobalpoints[npoints++] = j;
    }
  }

  free(flagged);
}

/*
 * Function: IsCellNeighborProc
 * Usage: IsCellNeighborProc(nc, maingrid, localgrid, myproc, neighproc)
 * ----------------------------------------------------
 * Determine if the cell is neighboring processor neighproc
 *
 */
int IsCellNeighborProc(int nc, gridT *maingrid, gridT *localgrid, 
    int myproc, int neighproc)
{
  int nf, ne;

  // case where the cell is not on the local grid or neighboring grid
  // first part of condition filters out other cells to make it local
  if(maingrid->part[localgrid->mnptr[nc]]!=myproc &&
      maingrid->part[localgrid->mnptr[nc]]!=neighproc)
    return 0;

  // cell does neighbor neighboring proc
  if(maingrid->part[localgrid->mnptr[nc]]==neighproc)
    return 1;

  // consider each of the faces and get neighbors
  for(nf=0;nf<localgrid->nfaces[nc];nf++) {
    ne = localgrid->neigh[nc*localgrid->maxfaces+nf];
    if(ne != -1)
      // for non-ghost cell if neighboring processor is 
      // on neighproc
      if(maingrid->part[localgrid->mnptr[ne]] == neighproc)
        return 1;
  }
  return 0;
}

/*
 * Function: IsEdgeNeighborProc
 * Usage: IsEdgeNeighborProc(ne, maingrid, localgrid, myproc, neighproc)
 * ----------------------------------------------------
 * Determine if the edge is neighboring neighproc
 *
 */
int IsEdgeNeighborProc(int ne, gridT *maingrid, gridT *localgrid, 
    int myproc, int neighproc)
{
  int j, cnp, nc;

  for(j=0;j<2;j++) {
    nc = localgrid->grad[2*ne+j];
    // for both cells neighboring edge (not ghost)
    if(nc != -1) {
      cnp = IsCellNeighborProc(nc,maingrid,localgrid,myproc,neighproc);
      if(cnp)
        return 1;
    }
  }
  return 0;
}

/*
 * Function: IsNodeNeighborProc
 * Usage: IsNodeNeighborProc(np, maingrid, localgrid, myproc, neighproc)
 * ----------------------------------------------------
 * Determine if the node is neighboring neighproc.  
 *
 */
int IsNodeNeighborProc(int np, gridT *maingrid, gridT *localgrid, 
		       int myproc, int neighproc)
{
  printf("Header for IsNodeNeighborProc.  Note implemented yet!!!\n");
  
  return -1;
}

/*
 * Function: Topology
 * Usage: Topology(maingrid,localgrid,myproc,numprocs);
 * ----------------------------------------------------
 * Compute the number of neighbors for each processor and
 * determine the processor ids of each neighbor.  This function
 * effectively computes grid->numneighs, grid->neighs, 
 * localgrid->Nneighs, and localgrid->myneighs, which is used 
 * to set up passing of the interprocessor boundary values within 
 * MakePointers.
 *
 */
void Topology(gridT **maingrid, gridT **localgrid, int myproc, int numprocs)
{
  int proc, j;
  char filename[BUFFERLENGTH];
  //int nf, j, cfneigh, neigh1, neigh2, loc, pcell, pneigh, proc;

  // set up primary maingrid data structures for neighbors
  // this gives maingrid->numneighs=0 and maingrid->neighs=[-1,...,-1]
  (*maingrid)->numneighs=(int *)SunMalloc(numprocs*sizeof(int),"Topology");
  (*maingrid)->neighs=(int **)SunMalloc(numprocs*sizeof(int *),"Topology");

  // Initialize the arrays
  for(proc=0;proc<numprocs;proc++) {
    // initially there are no neighboring processors (as for the serial case)
    (*maingrid)->numneighs[proc]=0;
    // assume the worst that each processor neighbors this processor's data,
    // in the case of a perfect island
    (*maingrid)->neighs[proc]=(int *)SunMalloc(numprocs*sizeof(int),"Topology");
    // initialize all neighboring processors to be -1 (ghost) until otherwise noted
    // where proc is in the set 0...numprocs
    for(j=0;j<numprocs;j++) 
      (*maingrid)->neighs[proc][j]=-1;
  }

  BoundaryTopologyByHalo(*maingrid, numprocs, g_halolist, g_halolistsize);
  

  // transfer the number of neighbors information to the local grids
  // irrspective of method used to find them
  // maingrid->numneighs => localgrid->Nneighs and 
  // maingrid->neighs    => localgrid->myneighs
  (*localgrid)->Nneighs=(*maingrid)->numneighs[myproc];
  // allocate memory for the list of neighboring processors to the local grid
  // being conservative with memory this time (contrast with the global)
  (*localgrid)->myneighs=(int *)SunMalloc((*localgrid)->Nneighs*sizeof(int),"Topology");

  // transfer the list of neighbors to the local grid
  for(j=0;j<(*localgrid)->Nneighs;j++) {
    (*localgrid)->myneighs[j]=(*maingrid)->neighs[myproc][j];
    //        printf("%d ",(*localgrid)->myneighs[j]);
  }
}

/*
 * Function: BoundaryTopology
 * Usage: BoundaryTopology(*maingrid, numprocs);
 * ----------------------------------------------------
 * Called by Topology and used to compute the number 
 * of neighbors for each processor and
 * determine the processor ids of each neighbor by using
 * shared edges to determine the boundary cells.  
 * This function effectively computes 
 * grid->numneighs, grid->neighs. 
 * These are both of size [numprocs][numprocs]
 * This function only shows how processor regions are
 * connected and says nothing about how cells are 
 * connected.  The criteria is selectable by edge or node.
 *
 */
static void  BoundaryTopologyByHalo(gridT *maingrid, int numprocs, 
    boundaryselection *list, int listsize)
{
  int j; 

  // if we don't have a good list, exit
  if(listsize < 1) {
    printf("Error!!: List for boundary neighbors needs to be larger!\n");
    MPI_Finalize();
    exit(EXIT_FAILURE);  
  }

  // over each cell for the whole domain
  for(j=0;j < maingrid->Nc; j++) {

    // select which function to call off the first item in the list
    switch(list[0]) {
      case EDGE:
        // original selection by edge
        BoundaryTopologyByEdge(j, j, maingrid, numprocs, list, listsize-1);
        break;
      case NODE:
        // new selection based on nodal neighbors (more inclusive)
        BoundaryTopologyByNode(j, j, maingrid, numprocs, list, listsize-1);
        break;
      default:
        printf("Error in BoundaryTopologyByHalo!!\n");
        break;
    }
  }
}

/*
 * Function: BoundaryTopologyByEdge
 * Usage: BoundaryTopologyByEdge(*maingrid, numprocs);
 * ----------------------------------------------------
 * Called by Topology and used to compute the number 
 * of neighbors for each processor and
 * determine the processor ids of each neighbor by using
 * shared edges to determine the boundary cells.  
 * This function effectively computes 
 * grid->numneighs, grid->neighs. 
 * These are both of size [numprocs][numprocs]
 * This function only shows how processor regions are
 * connected and says nothing about how cells are 
 * connected.  The criteria is for processors which 
 * share the same edge (i.e. cells on different processors
 * have the same edge).
 *
 */
static void  BoundaryTopologyByEdge(int cellbase, int cell, gridT *maingrid, 
    int numprocs, boundaryselection *list, int listsize)
{
  int nf, cfneigh, loc, pcell, pneigh;

  // if we don't have a good list, exit
  if(listsize < 0) {
    printf("Error!!: List for boundary edge neighbors needs to be larger!\n");
    MPI_Finalize();
    exit(EXIT_FAILURE);  
  }

  // consider each face (edge) on the cells 
  for(nf=0;nf < maingrid->nfaces[cell]; nf++) {
    // if the neighbor to the cell's face (cfneigh) is not a ghost 
    cfneigh = maingrid->neigh[maingrid->maxfaces*cell+nf];
    // check to see if the cell should be added to the boundary
    if(cfneigh != -1) {
      // if it is not a ghost cell, get the cell processors (compare with base)
      pcell = maingrid->part[cellbase];
      pneigh = maingrid->part[cfneigh];
      // if the cell proc (pcell) is not the same as it's neighbor's proc (pneigh)
      if(pcell != pneigh) {
        // loc will only show up if it has already been added to list, 
        // meaning pneigh has been recorded as a neighboor of pcell if it has, do 
        // nothing, otherwise add it to the list
        loc = IsMember(pneigh,maingrid->neighs[pcell],numprocs);
        if(loc<0) {
          // add to list where numneighs is effectively an incrementer for the end
          // of the list
          maingrid->neighs[pcell][maingrid->numneighs[pcell]]=pneigh;
          maingrid->numneighs[pcell]++;
        }
      }
      /* now process other items on the list, if any */

      // if there are more items to be considered
      if(listsize > 0) {

        // select which function to call off the first item in the list
        switch(list[1]) {
          case EDGE:
            // original selection by edge
            BoundaryTopologyByEdge(cellbase, cfneigh, maingrid, numprocs,
                &list[1], listsize-1);
            break;
          case NODE:
            // new selection based on nodal neighbors (more inclusive)
            BoundaryTopologyByNode(cellbase, cfneigh, maingrid, numprocs, 
                &list[1], listsize-1);
            break;
          default:
            printf("Error in BoundaryTopologyByEdge!!\n");
            break;
        }
      }
    }
  }
}

/*
 * Function: BoundaryTopologyByNode
 * Usage: BoundaryTopologyByNode(*maingrid, numprocs);
 * ----------------------------------------------------
 * Called by Topology and used to compute the number 
 * of neighbors for each processor and
 * determine the processor ids of each neighbor by using
 * shared edges to determine the boundary cells.  
 * This function effectively computes 
 * grid->numneighs, grid->neighs. 
 * These are both of size [numprocs][numprocs]
 * This function only shows how processor regions are
 * connected and says nothing about how cells are 
 * connected.  The criteria is for processors which share
 * the same node (i.e. cells on different processors
 * have the same node)
 *
 */
static void  BoundaryTopologyByNode(int cellbase, int cell, gridT *maingrid, 
    int numprocs, boundaryselection *list, int listsize)
{
//  printf("NODE\n");
  int nf,  cpneigh, loc, pcell, pneigh, nn, in;

  // if we don't have a good list, exit
  if(listsize < 0) {
    printf("Error!!: List for boundary node neighbors needs to be larger!\n");
    MPI_Finalize();
    exit(EXIT_FAILURE);  
  }

  // consider each node on the cells 
  for(nf=0;nf < maingrid->nfaces[cell]; nf++) {
    // get the particular node
    in = maingrid->cells[maingrid->maxfaces*cell + nf];
    // get the nodal neighbor to the particular node
    for(nn = 0; nn < maingrid->numpcneighs[in]; nn++) {
      // get nodal cell neighbor
      cpneigh = maingrid->pcneighs[in][nn];
      // if the neighbor to the cell's node (cpneigh) is not a ghost 
      if(cpneigh != -1) {
        // get the cell processors (compare with base)
        pcell = maingrid->part[cellbase];
        pneigh = maingrid->part[cpneigh];
        // if the cell proc (pcell) is not the same as it's neighbor's proc (pneigh)
        if(pcell != pneigh) {
          // loc will only show up if it has already been added to list, 
          // meaning pneigh has been recorded as a neighboor of pcell if it has, do 
          // nothing, otherwise add it to the list
          loc = IsMember(pneigh,maingrid->neighs[pcell],numprocs);
          if(loc<0) {
            // add to list where numneighs is effectively an incrementer for the end
            // of the list
            maingrid->neighs[pcell][maingrid->numneighs[pcell]]=pneigh;
            maingrid->numneighs[pcell]++;
          }
        }
        /* now process other items on the list, if any */

        // if there are more items to be considered
        if(listsize > 0) {

          // select which function to call off the first item in the list
          switch(list[1]) {
            case EDGE:
              // original selection by edge
              BoundaryTopologyByEdge(cellbase, cpneigh, maingrid, numprocs, 
                  &list[1], listsize-1);
              break;
            case NODE:
              // new selection based on nodal neighbors (more inclusive)
              BoundaryTopologyByNode(cellbase, cpneigh, maingrid, numprocs, 
                  &list[1], listsize-1);
              break;
            default:
              printf("Error in BoundaryTopologyByNode!!\n");
              break;
          }
        }
      }
    }
  }
//  printf("Terminal at node %d to go\n", listsize);
}

/*
 * Function: TransferData
 * Usage: TransferData(maingrid,localgrid,myproc);
 * -----------------------------------------------
 *
 * This function transfers cell data from the main grid onto the local 
 * grid and creates the global pointer that allows the identification of
 * the global cell index given a local index.  Because the main grid 
 * is stored on every processor, no communcation is needed. The computational
 * cells are printed first, followed by the boundary cells.
 *
 * If only edge neighbors are considered:
 * The local grid will have new ghost cells due to the cut edges.
 * There is one ghost cell for each cut edge.  
 * If nodal neighbors are considered:
 * The local grid will have new ghost cells due to cut edges where
 * all nodal neighbors (or halo neighbors) to the cut cell node
 * is considered so that there is no direct way to easily determine
 * the total number of ghost cells per cut edge.
 *
 * The local cells
 * array points to indices in the main xp,yp arrays.  But the local
 * neigh pointer points to local cell indices.
 * lcptr points from a cell in the main grid to one in the local grid.
 * mnptr points from a cell in the local grid to one in the main grid
 * and is stored on every local grid.
 *
 */
// may need to make the local cells array pointer to indicies in the 
// local array which is converted via localgrid->localtoglobalpoints 
// will need to make cells point to indicies in the local xp,yp arrays, 
// as these are loaded in ReadData and stored with node data, so the global
// index is no longer needed and a local index will suffice.  Since it is only
// used in nodal calculations it should be easily changed.
static void TransferData(gridT *maingrid, gridT **localgrid, int myproc)
{
  // allocate memory for all referential pointers and localgrid memory
  int i, j, k, n, nc, nf, ne, ng, flag, mgptr, *lcptr, *leptr, bctype, iface, grad1, grad2, enei;
  unsigned short *flagged = 
    (unsigned short *)SunMalloc(maingrid->Ne*sizeof(unsigned short),"TransferData");

  // pointers from maingrid to localgrid for cells and edges
  lcptr = (int *)SunMalloc(maingrid->Nc*sizeof(int),"TransferData");
  leptr = (int *)SunMalloc(maingrid->Ne*sizeof(int),"TransferData");

  // this GetNumCells relies upon topology and setting the number of 
  // cells for each proc
  (*localgrid)->Nc = GetNumCells(maingrid,myproc);
  (*localgrid)->maxfaces = maingrid->maxfaces;   // added part 
  // pointer to main grid for the number of cells on the local grid 
  // and weightings allocated
  (*localgrid)->mnptr = (int *)SunMalloc((*localgrid)->Nc*sizeof(int),
      "TransferData");
  (*localgrid)->vwgt = (int *)SunMalloc((*localgrid)->Nc*sizeof(int),
      "TransferData");

  (*localgrid)->cells = (int *)SunMalloc((*localgrid)->maxfaces*(*localgrid)->Nc*sizeof(int),
      "TransferData");

  (*localgrid)->nfaces = (int *)SunMalloc((*localgrid)->Nc*sizeof(int),"TransferData"); //added part
  (*localgrid)->xv = (REAL *)SunMalloc((*localgrid)->Nc*sizeof(REAL),"TransferData");
  (*localgrid)->yv = (REAL *)SunMalloc((*localgrid)->Nc*sizeof(REAL),"TransferData");
  (*localgrid)->xp = (REAL *)SunMalloc(maingrid->Np*sizeof(REAL),"TransferData");
  (*localgrid)->yp = (REAL *)SunMalloc(maingrid->Np*sizeof(REAL),"TransferData");
  (*localgrid)->dv = (REAL *)SunMalloc((*localgrid)->Nc*sizeof(REAL),"TransferData");

  // transfer point data to local grid
  for(j=0;j<maingrid->Np;j++) {
    (*localgrid)->xp[j] = maingrid->xp[j];
    (*localgrid)->yp[j] = maingrid->yp[j];
  }

  // this neigh critierion will need to be adapted 
  // to account for nodal neighbors, not edge neighbors
  (*localgrid)->neigh = (int *)SunMalloc((*localgrid)->maxfaces*(*localgrid)->Nc*sizeof(int),
      "TransferData");
  (*localgrid)->normal = (int *)SunMalloc((*localgrid)->maxfaces*(*localgrid)->Nc*sizeof(int),
      "TransferData");
      
  // initialize lcptr and leptr pointers to ghost (non-existent) criterion
  for(j=0;j<maingrid->Nc;j++) 
    lcptr[j]=-1;
  for(j=0;j<maingrid->Ne;j++) 
    leptr[j]=-1;

  // populate maingrid->lcptr, localgrid->mnptr, transver xv, yv, dv, vwgt, cells
  // this function utilizes the test to see if a cell is a boundary cell 
  // needed to determine if it is to be included in the list
  // currently this utilizes edge values via IsBoundaryCEllByEdge
  k=0;
  // MAXBCTYPES = 4 for now, check each boundary condition type 
  // (could be more efficient, probably
  // as the only BC type that we utilize is really the type 3 (aliased to bctype-1)
  // could just do the conditional test for all the BC types 
  // (Spell out in line IsBoundaryCell...)
  for(bctype=0;bctype<MAXBCTYPES;bctype++) {
    // loop over all the main grid cells
    for(j=0;j<maingrid->Nc;j++) {
      // check to see if the cell on the main grid and processor has
      // a consistent boundary condition type (cell BC like type 3,
      // not edge like type 2 or 4)
      if(IsBoundaryCell(j,maingrid,myproc)==bctype) {

        // check all the neighbors and for non-ghost cells 
        // which have the same processor as myproc, return flag = 1
        // flag = 1 if interprocessor boundary that's not a ghost cell
        // could be replaced by IsBoundaryCell == 2 means flag = 1

        // will need to generalize this for nodal neighbors
        // 
        // if(IsNeighborLocal(cell, maingrid, processor)) for
        // (IsNeighborByEdgeLocal and IsNeighborByNodeLocal and such)
        // then set flag is 1, else 0
        // check over all the faces
        // if this cell is a non-ghost interprocessor boundary cell

        flag = IsNeighborLocal(j,maingrid,myproc, g_halolist, g_halolistsize);

        // if we have a previous hit or the cell is on the processor, 
        //add to the structure
        // to index local cells to global cells
        // if it has been flagged because one of it's neighbors is on the 
        // local processor or the cell is on the local processor
        if(flag==1 || maingrid->part[j]==myproc) {
          // the local pointer points to list of cells 
          // on local processor from global value
          lcptr[j]=k;
          // get the pointer from the local array (k) to main array (j)
          (*localgrid)->mnptr[k]=j;
          // transfer relevant data from main grid to local grid
          (*localgrid)->xv[k]=maingrid->xv[j];
          (*localgrid)->nfaces[k]=maingrid->nfaces[j]; //added part
          (*localgrid)->yv[k]=maingrid->yv[j];
          (	*localgrid)->dv[k]=maingrid->dv[j];
          (*localgrid)->vwgt[k]=maingrid->vwgt[j];
          // for each face connect cell pointer with pointers to 
          // points that make up a cell (not edges)
          for(nf=0;nf<maingrid->nfaces[j];nf++)
            // pointers to the points comprising the cell
            (*localgrid)->cells[k*(*localgrid)->maxfaces+nf]=maingrid->cells[j*maingrid->maxfaces+nf];
          k++;
        }
      }
    }
  }
//  printf("k = %d localgrid->Nc = %d\n", k, (*localgrid)->Nc);

  // populate localgrid->neigh  (just transfer values)
  // for each cell on the local grid
  for(j=0;j<(*localgrid)->Nc;j++) {
    // for each face on the local cell
    for(nf=0;nf<(*localgrid)->nfaces[j];nf++) {
      // pointer to gradient neighbor on main cell
      mgptr = maingrid->neigh[(*localgrid)->mnptr[j]*(*localgrid)->maxfaces+nf];
      // if this is not a ghost cell and is on the local grid)
      if(mgptr>=0 && IsMember(mgptr,(*localgrid)->mnptr,(*localgrid)->Nc)>=0) {
        // store the local grid neighbor info to the local grid coordinate
        (*localgrid)->neigh[j*(*localgrid)->maxfaces+nf]=lcptr[mgptr];
      }
      else {
        // otherwise it is a ghost cell
        (*localgrid)->neigh[j*maingrid->maxfaces+nf]=-1;
      }
    }
  }

  // compute the number of edges for the local grid including edges 
  // on a boundary (ghost edges)

  // allocate edge data
  (*localgrid)->Ne = GetNumEdges(*localgrid);
  (*localgrid)->edges = (int *)SunMalloc(NUMEDGECOLUMNS*(*localgrid)->Ne*sizeof(int),
      "TransferData");
  (*localgrid)->mark = (int *)SunMalloc((*localgrid)->Ne*sizeof(int),
      "TransferData");
  (*localgrid)->edge_id = (int *)SunMalloc((*localgrid)->Ne*sizeof(int),
      "TransferData");
  (*localgrid)->eptr = (int *)SunMalloc((*localgrid)->Ne*sizeof(int),
      "TransferData");
  (*localgrid)->eneigh = (int *)SunMalloc(2*((*localgrid)->maxfaces-1)*(*localgrid)->Ne*sizeof(int),
      "TransferData");
  (*localgrid)->face = (int *)SunMalloc((*localgrid)->maxfaces*(*localgrid)->Nc*sizeof(int),
      "TransferData");
  (*localgrid)->grad = (int *)SunMalloc(2*(*localgrid)->Ne*sizeof(int),
      "TransferData");
  (*localgrid)->gradf = (int *)SunMalloc(2*(*localgrid)->Ne*sizeof(int),
      "TransferData");
  // populate maingrid->leptr, localgrid->eptr, localgrid->edges 
  // initialize all edge flags to 0
  for(j=0;j<maingrid->Ne;j++) 
    flagged[j]=0;

  k=0;
  // for each cell on the local grid
  for(i=0;i<(*localgrid)->Nc;i++) {
    // on each face on this cell
    for(nf=0;nf<(*localgrid)->nfaces[i];nf++) {
      // get the global face value (global pointer to edge)
      iface = maingrid->face[(*localgrid)->mnptr[i]*maingrid->maxfaces+nf];
      // if we already haven't considered this face
      if(!flagged[iface]) {
        // mark face as considered
        flagged[iface]=1;
        // transfer information for edges (pointers to points defining edge)
        for(j=0;j<NUMEDGECOLUMNS;j++) {
          (*localgrid)->edges[k*NUMEDGECOLUMNS+j]=
            maingrid->edges[iface*NUMEDGECOLUMNS+j];
        }
        // also connect corresponding mark
        (*localgrid)->mark[k]=maingrid->mark[iface];
        //Point from global edge index to local one
        leptr[iface]=k;
        //point from local edge index to global one
        (*localgrid)->eptr[k]=iface;
	//edge_id array
<<<<<<< HEAD
	(*localgrid)->edge_id[k++]=maingrid->edge_id[iface];
=======
	(*localgrid)->edge_id[k]=maingrid->edge_id[iface];
	k++;
>>>>>>> 2bf9c130

      }
    }
  }


  // populate localgrid->grad
  // for each cell on the local grid
  for(i=0;i<(*localgrid)->Nc;i++) {
    //  for each edge on the local grid
    for(n=0;n<(*localgrid)->Ne;n++) {
      for(j=0;j<2;j++) {
        // initialize all neighbors to voronoi edge to ghost
        (*localgrid)->grad[2*n+j]=-1;
        // get voronoi edge neighbors from maingrid 
        nc = maingrid->grad[2*(*localgrid)->eptr[n]+j];
        // and if they aren't ghost make the connection between the 
        // local gradient and the local cell via the global information
        if(nc != -1)
          (*localgrid)->grad[2*n+j]=lcptr[nc];
      }
    }
  }  

  // create face and normal arrays now for the local grid 
  // (previously called for global grid)
  // check whether variables are right

  CreateFaceArray((*localgrid)->grad,(*localgrid)->gradf,(*localgrid)->neigh,
      (*localgrid)->face,(*localgrid)->nfaces,(*localgrid)->maxfaces,(*localgrid)->Nc,(*localgrid)->Ne);
  
<<<<<<< HEAD
  ReorderCellPoints((*localgrid)->face,(*localgrid)->edges,(*localgrid)->cells,(*localgrid)->nfaces,(*localgrid)->maxfaces,(*localgrid)->Nc);
=======
  if((*localgrid)->maxfaces==3)
      ReorderCellPoints((*localgrid)->face,(*localgrid)->edges,(*localgrid)->cells,(*localgrid)->nfaces,(*localgrid)->maxfaces,(*localgrid)->Nc);

>>>>>>> 2bf9c130
  // there is no need to use Reordergradf here because face and gradf is already in order for maingrid 
  
  CreateNormalArray((*localgrid)->grad,(*localgrid)->face,(*localgrid)->normal,(*localgrid)->nfaces,(*localgrid)->maxfaces,(*localgrid)->Nc);

  // create node array which will keep track of all nodal neighboors
  // first, get number of total points
  // second, get a list of the points on each processor, this stores the 
  // values for each proc in localgrid->localpoints
  if(myproc==0 && VERBOSE>2)  printf("\t\tGetProcPoints\n");
  GetProcPoints(*localgrid, maingrid);

  // allocate nodal neighbor array information (list of neighbors for each point)
  // note that since the number of entries for each node is variable, 
  // these are a list to Np lists

  // -- careful here as the list for numppneighs may need to be larger
  (*localgrid)->numppneighs = (int *)SunMalloc((*localgrid)->Np*sizeof(int),"TransferData");
  (*localgrid)->ppneighs = (int **)SunMalloc((*localgrid)->Np*sizeof(int*),"TransferData");
  (*localgrid)->numpeneighs = (int *)SunMalloc((*localgrid)->Np*sizeof(int),"TransferData");
  (*localgrid)->peneighs = (int **)SunMalloc((*localgrid)->Np*sizeof(int*),"TransferData");
  (*localgrid)->numpcneighs = (int *)SunMalloc((*localgrid)->Np*sizeof(int),"TransferData");
  (*localgrid)->pcneighs = (int **)SunMalloc((*localgrid)->Np*sizeof(int*),"TransferData");
 
  // this function crashed because sampling of localgrid points is wrong 
  // as nodes are not reordered
  if(myproc==0 && VERBOSE>2)  printf("\t\tCreateNodeArray\n");
  CreateNodeArray((*localgrid), (*localgrid)->Np,(*localgrid)->Ne, (*localgrid)->Nc, myproc);

  // populate (*localgrid)->eneigh
  CreateMomentumCV(*localgrid);

  // free temporary information connecting global grid to local grid 
  // (will varry for each processor) and temporary flags
  free(flagged);
  free(lcptr);
  free(leptr);
}

/*
 * Function: IsNeighborLocal
 * Usage: IsNeighborLocal(cell, maingrid, myproc)
 * -------------------------
 * Determine if the neighbors to a particular cell should be
 * included on the local processor.  This effectively searches
 * over all the neighbors to the cell and determines if any
 * of these cells is on the local processor, if so, this is 
 * a processor boundary cell and should flagged.
 *
 */
static int IsNeighborLocal(int cell, gridT *maingrid, int myproc,
    boundaryselection *list, int listsize)
{
  // if we don't have a good list, exit
  if(listsize < 1) {
    printf("Error!!: List for boundary neighbors needs to be larger!-local\n");
    MPI_Finalize();
    exit(EXIT_FAILURE);  
  }
  // select function to call first item in list
  switch(list[0]) {
    case EDGE:
      // search by edge
      return IsNeighborLocalByEdge(cell, maingrid, myproc, &list[1], listsize-1);
      break;
    case NODE:
      // search by node 
      return IsNeighborLocalByNode(cell, maingrid, myproc, &list[1], listsize-1);
      break;
    default:
      printf("Error in IsNeighborLocal\n");
      break;
  }
}


/*
 * Function: IsNeighborLocalByEdge
 * Usage: IsNeighborLocalByEdge(cell, maingrid, myproc)
 * -------------------------
 * Determine if the neighbors to a particular cell should be
 * included on the local processor.  This effectively searches
 * over all the edge neighbors to the cell and determines if any
 * of these cells is on the local processor, if so, this is 
 * a processor boundary cell and should flagged.
 *
 */
static int IsNeighborLocalByEdge(int cell, gridT *maingrid, int myproc,
    boundaryselection *list, int listsize)
{
  // if we don't have a good list, exit
  if(listsize < 0) {
    printf("Error!!: List for boundary neighbors needs to be larger!-localedge\n");
    MPI_Finalize();
    exit(EXIT_FAILURE);  
  }
  int nf, nei;
  // will need to generalize this for nodal neighbors
       
  // over each face of the cell
  for(nf=0;nf<maingrid->nfaces[cell];nf++) {
    // get the neighbor
    nei = maingrid->neigh[cell*maingrid->maxfaces+nf];
    // if a neighbor is not a ghost cell
    if(nei != -1) {
      // and also if the processor on the face is on the current processor
      if(maingrid->part[nei]==myproc) {
        // this cell is a neighbor to the local processor
        return 1;
      }
      /* now process other items on the list, if any */

      // if there are more items to be considered
      if(listsize > 0) {

        // select which function to call off the first item in the list
        switch(list[0]) {
          case EDGE:
            // original selection by edge
            // check to see if we have a hit, if so we can quit and return 2
            if(IsNeighborLocalByEdge(nei, maingrid, myproc, &list[1], listsize-1)==1)
              return 1;
            break;
          case NODE:
            // new selection based on nodal neighbors (more inclusive)
            // check to see if we have a hit, if so we can quit and return 2
            if(IsNeighborLocalByNode(nei, maingrid, myproc, &list[1], listsize-1)==1)
              return 1;
            break;
          default:
            printf("Error in IsNeighborLocalByEdge!!\n");
            break;
        }
      }
    }
  }
  // there was no match so this is not a neighbor to the local processor
  return 0;
}


/*
 * Function: IsNeighborLocalByNode
 * Usage: IsNeighborLocalByNode(cell, maingrid, myproc)
 * -------------------------
 * Determine if the neighbors to a particular cell should be
 * included on the local processor.  This effectively searches
 * over all the nodal neighbors to the cell and determines if any
 * of these cells is on the local processor, if so, this is 
 * a processor boundary cell and should flagged.
 *
 */
static int IsNeighborLocalByNode(int cell, gridT *maingrid, int myproc,
    boundaryselection *list, int listsize)
{
  // if we don't have a good list, exit
  if(listsize < 0) {
    printf("Error!!: List for boundary neighbors needs to be larger!-localnode\n");
    MPI_Finalize();
    exit(EXIT_FAILURE);  
  }
  int nf, in, nei, nn;
  // will need to generalize this for nodal neighbors

  // over each face of the cell
  for(nf=0;nf<maingrid->nfaces[cell];nf++) {
    // get each node
    in = maingrid->cells[cell*maingrid->maxfaces+nf];
    // loop over all the nodal cell neighbors
    for(nn = 0; nn < maingrid->numpcneighs[in]; nn++) {
      // get the nodal cell neighbors
      nei = maingrid->pcneighs[in][nn];
      // if a neighbor is not a ghost cell
      if(nei != -1) {
        // and also if the processor on the face is on the current processor
        if(maingrid->part[nei]==myproc) {
          // this cell is a neighbor to the local processor
          return 1;
        }
        /* now process other items on the list, if any */

        // if there are more items to be considered
        if(listsize > 0) {

          // select which function to call off the first item in the list
          switch(list[0]) {
            case EDGE:
              // original selection by edge
              // check to see if we have a hit, if so we can quit and return 2
              if(IsNeighborLocalByEdge(nei, maingrid, myproc, &list[1], listsize-1)==1)
                return 1;
              break;
            case NODE:
              // new selection based on nodal neighbors (more inclusive)
              // check to see if we have a hit, if so we can quit and return 2
              if(IsNeighborLocalByNode(nei, maingrid, myproc, &list[1], listsize-1)==1)
                return 1;
              break;
            default:
              printf("Error in IsNeighborLocalByNode!!\n");
              break;
          }
        }
      }
    }
  }
  // there was no match so this is not a neighbor to the local processor
  return 0;
}

/*
 * Function: IsNeighborGlobal
 * Usage: IsNeighborGlobal(cell, maingrid, localgrid, myproc)
 * -------------------------
 * Determine if the neighbors to a particular cell should be
 * included for interprocessor communication.  
 *
 */
static int IsNeighborGlobal(int cell, gridT *maingrid, 
    gridT **localgrid, int myproc, boundaryselection *list, int listsize)
{
  // if we don't have a good list, exit
  if(listsize < 1) {
    printf("Error!!: List for boundary neighbors needs to be larger!-global\n");
    MPI_Finalize();
    exit(EXIT_FAILURE);  
  }
  // select function to call first item in list
  switch(list[0]) {
    case EDGE:
      // search by edge
      return IsNeighborGlobalByEdge(cell, maingrid, localgrid,
          myproc, list, listsize-1);
      break;
    case NODE:
      // search by node 
      return IsNeighborGlobalByNode(cell, maingrid, localgrid,
          myproc, list, listsize-1);
      break;
    default:
      printf("Error in IsNeighborGlobal\n");
      break;
  }
}


/*
 * Function: IsNeighborGlobalByEdge
 * Usage: IsNeighborGlobalByEdge(cell, maingrid, localgrid, myproc)
 * -------------------------
 * Determine if the neighbors to a particular cell should be
 * included for interprocessor communication.  
 *
 */
static int IsNeighborGlobalByEdge(int cell, gridT *maingrid, 
    gridT **localgrid, int myproc, boundaryselection *list, int listsize)
{
  // if we don't have a good list, exit
  if(listsize < 0) {
    printf("Error!!: List for boundary neighbors needs to be larger!-globaledge\n");
    MPI_Finalize();
    exit(EXIT_FAILURE);  
  }
  int nf, nei;
  // will need to generalize this for nodal neighbors
       
  // over each face of the cell
  for(nf=0;nf<(*localgrid)->nfaces[cell];nf++) {
    // get the neighbor
    nei = (*localgrid)->neigh[cell*(*localgrid)->maxfaces+nf];
    // if a neighbor is not a ghost cell
    if(nei != -1) {
      // and also if the processor on the face is on the current processor
      if(maingrid->part[(*localgrid)->mnptr[nei]]==myproc) {
        // this cell is a neighbor to the local processor
        return 1;
      }

      /* now process other items on the list, if any */

      // if there are more items to be considered
      if(listsize > 0) {

        // select which function to call off the first item in the list
        switch(list[1]) {
          case EDGE:
            // original selection by edge
            // check to see if we have a hit, if so we can quit and return 2
            if(IsNeighborGlobalByEdge(nei, maingrid, localgrid, 
                myproc, &list[1], listsize-1)==1)
              return 1;
            break;
          case NODE:
            // new selection based on nodal neighbors (more inclusive)
            // check to see if we have a hit, if so we can quit and return 2
            if(IsNeighborGlobalByNode(nei, maingrid, localgrid, 
                myproc, &list[1], listsize-1)==1)
              return 1;
            break;
          default:
            printf("Error in IsNeighborLocalByNode!!\n");
            break;
        }
      }
    }
  }
  // there was no match so this is not a neighbor to the local processor
  return 0;
}

/*
 * Function: IsNeighborGlobalByNode
 * Usage: IsNeighborGlobalByNode(cell, maingrid, localgrid, myproc)
 * -------------------------
 * Determine if the neighbors to a particular cell should be
 * included for interprocessor communication.  
 *
 */
static int IsNeighborGlobalByNode(int cell, gridT *maingrid, 
    gridT **localgrid, int myproc, boundaryselection *list, int listsize)
{
  // if we don't have a good list, exit
  if(listsize < 0) {
    printf("Error!!: List for boundary neighbors needs to be larger!-globalnode\n");
    MPI_Finalize();
    exit(EXIT_FAILURE);  
  }
  int nf, nei, nn, in;
       
  // over each node of the cell
  for(nf=0;nf<(*localgrid)->nfaces[cell];nf++) {
    // get the node 
    in = (*localgrid)->cells[cell*(*localgrid)->maxfaces+nf];
    // loop over all the nodal neighbors
    for(nn=0; nn < (*localgrid)->numpcneighs[in]; nn++) {
      // get the neighbor
      nei = (*localgrid)->pcneighs[in][nn];
      // if a neighbor is not a ghost cell
      if(nei != -1) {
        // and also if the processor on the face is on the current processor
        if(maingrid->part[(*localgrid)->mnptr[nei]]==myproc) {
          // this cell is a neighbor to the local processor
          return 1;
        }
        /* now process other items on the list, if any */

        // if there are more items to be considered
        if(listsize > 0) {

          // select which function to call off the first item in the list
          switch(list[1]) {
            case EDGE:
              // original selection by edge
              // check to see if we have a hit, if so we can quit and return 2
              if(IsNeighborGlobalByEdge(nei, maingrid, localgrid, 
                    myproc, &list[1], listsize-1)==1)
                return 1;
              break;
            case NODE:
              // new selection based on nodal neighbors (more inclusive)
              // check to see if we have a hit, if so we can quit and return 2
              if(IsNeighborGlobalByNode(nei, maingrid, localgrid, 
                    myproc, &list[1], listsize-1)==1)
                return 1;
              break;
            default:
              printf("Error in IsNeighborLocalByNode!!\n");
              break;
          }
        }
      }
    }
  }
  // there was no match so this is not a neighbor to the local processor
  return 0;
}

/*
 * Function: Geometry
 * Usage: Geometry(maingrid, grid, myproc)
 * ---------------------------------------
 * Compute  geometry information such as cell area (AC), 
 * edge length (df), gradient edge length (dg) between voronoi
 * cell centers [If this is a boundary edge then dg is twice the 
 * distance between the edge and the Voronoi point on the inside 
 * of the boundary.], distange between voronoi cell center and edge
 * (def), cell normals (n1 and n2), location
 * of edge centers (xe, ye) [not neceessarily coincident upon 
 * edge mid-point], and coefficients that make up
 * tangents to compute advection (xi)
 *
 */
static void Geometry(gridT *maingrid, gridT **grid, int myproc)
{
  int n, nf, npc, ne, k, j, Nc=(*grid)->Nc, Ne=(*grid)->Ne, Np=(*grid)->Np, p1, p2,grad1,grad2,enei;
  REAL xt[(*grid)->maxfaces], yt[(*grid)->maxfaces], xc, yc, den, R0, tx, ty, tmag, xdott;
<<<<<<< HEAD
=======
  REAL dx, dy, tmp_mag; // MR
>>>>>>> 2bf9c130
  
  (*grid)->Ac = (REAL *)SunMalloc(Nc*sizeof(REAL),"Geometry");
  (*grid)->df = (REAL *)SunMalloc(Ne*sizeof(REAL),"Geometry");
  (*grid)->dg = (REAL *)SunMalloc(Ne*sizeof(REAL),"Geometry");
  (*grid)->def = (REAL *)SunMalloc((*grid)->maxfaces*Nc*sizeof(REAL),"Geometry");
  (*grid)->n1 = (REAL *)SunMalloc(Ne*sizeof(REAL),"Geometry");
  (*grid)->n2 = (REAL *)SunMalloc(Ne*sizeof(REAL),"Geometry");
  (*grid)->xe = (REAL *)SunMalloc(Ne*sizeof(REAL),"Geometry");
  (*grid)->ye = (REAL *)SunMalloc(Ne*sizeof(REAL),"Geometry");
  (*grid)->xi = (REAL *)SunMalloc(2*((*grid)->maxfaces-1)*Ne*sizeof(REAL),"Geometry");

  // add on the total area of all the cells neighboring a point
  (*grid)->Actotal = (REAL **)SunMalloc(Np*sizeof(REAL*),"Geometry");
  // allocate momory over all the cells 
  for(n = 0; n < Np; n++) {
    // allocate memory for each layer
    (*grid)->Actotal[n] = (REAL *)SunMalloc((*grid)->Nkp[n]*sizeof(REAL),"Geometry");
  }

  /* Compute the area of each cell.*/
  if(myproc==0 && VERBOSE>2) printf("\t\tComputing cell areas...\n");
  for(n=0;n<Nc;n++) {
    for(nf=0;nf<(*grid)->nfaces[n];nf++) {
      xt[nf]=maingrid->xp[(*grid)->cells[n*(*grid)->maxfaces+nf]];
      yt[nf]=maingrid->yp[(*grid)->cells[n*(*grid)->maxfaces+nf]];
    }
    // compute area of cell
    (*grid)->Ac[n] = GetArea(xt,yt,(*grid)->nfaces[n]);
  }

  /* Compute the summed area of all the neighboring cells to a node */
  // this is of limited utility in many computations since Actotal will be 
  // different with real world bathymetry
  if(myproc==0 && VERBOSE>2) 
    printf("\t\tComputing neighboring cell areas (Actotal)...\n");
  for(n=0 ; n < Np; n++) {
    for(k=0; k < (*grid)->Nkp[n]; k++) {
      // initialize Actotal
      (*grid)->Actotal[n][k] = 0;
      // sum over all the relevant cell neighbors to get the total area
      for(npc=0; npc < (*grid)->numpcneighs[n] ; npc++) {
        // only consider cell neighbors at this layer or deeper
        if(k < (*grid)->Nk[(*grid)->pcneighs[n][npc]]) {
            // accumulate the area for each of the neighboring cells
            (*grid)->Actotal[n][k] += (*grid)->Ac[(*grid)->pcneighs[n][npc]];
        }
      }
    }
  }
  
  /* Compute the length of each edge */
  if(myproc==0 && VERBOSE>2) printf("\t\tComputing edge lengths...\n");
  for(n=0;n<Ne;n++) {
    // compute the length of the edge
    (*grid)->df[n]=
      sqrt(pow(maingrid->xp[(*grid)->edges[NUMEDGECOLUMNS*n]]-
	       maingrid->xp[(*grid)->edges[NUMEDGECOLUMNS*n+1]],2)+
	   pow(maingrid->yp[(*grid)->edges[NUMEDGECOLUMNS*n]]-
	       maingrid->yp[(*grid)->edges[NUMEDGECOLUMNS*n+1]],2));
  }

  
  ////#######################################################
  //// Rusty's code
  //// ######################################################
  //// elm version
  //// compute the centers of each edge using the midpoint of the edge
  //// this is better conditioned, and really most of the time the cells are 
  //// orthogonal
  //for(n=0;n<Ne;n++) {
  //  (*grid)->xe[n] = 0.5*(maingrid->xp[(*grid)->edges[NUMEDGECOLUMNS*n]]+
  //      	       maingrid->xp[(*grid)->edges[NUMEDGECOLUMNS*n+1]]);
  //  (*grid)->ye[n] = 0.5*(maingrid->yp[(*grid)->edges[NUMEDGECOLUMNS*n]]+
  //      	       maingrid->yp[(*grid)->edges[NUMEDGECOLUMNS*n+1]]);
  //}

  ///* Compute the normal distances between Voronoi points to compute the 
  //   gradients and then output the lengths to a data file. Also, compute 
  //   n1 and n2 which make up the normal vector components. */
  //if(myproc==0 && VERBOSE>2) printf("Computing n1, n2, and dg..\n");
  //for(n=0;n<Ne;n++) {
  //  // calculate the normal based on the edge.  The voronoi centers are bit
  //  // "twitchier"
  //  // 

  //  // Find the vector along the edge, then rotate 90 CCW
  //  // RCH: not sure if this will properly handle marker 6 edges - is
  //  // grid->grad consistent across processors??
  //  
  //  (*grid)->n1[n] = - (maingrid->yp[(*grid)->edges[NUMEDGECOLUMNS*n+1]] - 
  //                      maingrid->yp[(*grid)->edges[NUMEDGECOLUMNS*n]]);
  //  (*grid)->n2[n] = (maingrid->xp[(*grid)->edges[NUMEDGECOLUMNS*n+1]] - 
  //      	       maingrid->xp[(*grid)->edges[NUMEDGECOLUMNS*n]]);
  //  tmp_mag = sqrt( pow( (*grid)->n1[n], 2 )  + pow( (*grid)->n2[n], 2) );
  //  (*grid)->n1[n] = (*grid)->n1[n] / tmp_mag;
  //  (*grid)->n2[n] = (*grid)->n2[n] / tmp_mag;


  //  // this isn't correct for marker 6 edges, though.
  //  if((*grid)->grad[2*n]!=-1 && (*grid)->grad[2*n+1]!=-1) {
  //    dx = (*grid)->xv[(*grid)->grad[2*n]]-(*grid)->xv[(*grid)->grad[2*n+1]];
  //    dy = (*grid)->yv[(*grid)->grad[2*n]]-(*grid)->yv[(*grid)->grad[2*n+1]];
  //    (*grid)->dg[n] = sqrt(dx*dx + dy*dy);
  //    if(((*grid)->xv[(*grid)->grad[2*n]]==
  //        (*grid)->xv[(*grid)->grad[2*n+1]]) &&
  //       ((*grid)->yv[(*grid)->grad[2*n]]==
  //        (*grid)->yv[(*grid)->grad[2*n+1]])) {
  //      printf("Coincident Voronoi points on edge %d (%d,%d)!\n",n,(*grid)->grad[2*n],(*grid)->grad[2*n+1]);
  //    }
  //  }
  //  else {
  //    xc = (*grid)->xe[n];
  //    yc = (*grid)->ye[n];
  //    if((*grid)->grad[2*n]==-1) {
  //      dx = xc-(*grid)->xv[(*grid)->grad[2*n+1]];
  //      dy = yc-(*grid)->yv[(*grid)->grad[2*n+1]];
  //    } else {
  //      dx = (*grid)->xv[(*grid)->grad[2*n]]-xc;
  //      dy = (*grid)->yv[(*grid)->grad[2*n]]-yc;
  //    }
  //    (*grid)->dg[n] = 2 * sqrt(dx*dx + dy*dy);
  //  }

  //}
  //
  //// elm version
  ///* Compute the distance from the cell circumcenter to the edge center */
  //// Allow for variable cell faces
  //for(n=0;n<Nc;n++) {
  //  for(nf=0;nf<(*grid)->nfaces[n];nf++) {
  //    ne = (*grid)->face[n*(*grid)->maxfaces+nf];
  //    (*grid)->def[n*(*grid)->maxfaces+nf] = 
  //      -(((*grid)->xv[n]-maingrid->xp[(*grid)->edges[ne*NUMEDGECOLUMNS]])*(*grid)->n1[ne]+
  //        ((*grid)->yv[n]-maingrid->yp[(*grid)->edges[ne*NUMEDGECOLUMNS]])*(*grid)->n2[ne])*
  //      (*grid)->normal[n*(*grid)->maxfaces+nf];
  //      //Check for nan
  //      if((*grid)->def[n*(*grid)->maxfaces+nf] != (*grid)->def[n*(*grid)->maxfaces+nf])
  //           printf("Warning: nan computed for edge distance (def)\n");

  //    // Distance to the edge midpoint. Not used.
  //    /*
  //      (*grid)->def[n*NFACES+nf]=sqrt(pow((*grid)->xv[n]-(*grid)->xe[ne],2)+
  //      pow((*grid)->yv[n]-(*grid)->ye[ne],2));
  //    */
  //  }
  //}
  //  /*
  //  for(nf=0;nf<NFACES;nf++) {
  //    xt[nf]=maingrid->xp[(*grid)->cells[n*NFACES+nf]];
  //    yt[nf]=maingrid->yp[(*grid)->cells[n*NFACES+nf]];
  //  }
  //  // Radius of the circumcircle
  //  R0 = GetCircumcircleRadius(xt,yt,NFACES);
  //  for(nf=0;nf<NFACES;nf++) {
  //    (*grid)->def[n*NFACES+nf]=sqrt(R0*R0-pow((*grid)->df[(*grid)->face[n*NFACES+nf]]/2,2));
  //    if(IsNan((*grid)->def[n*NFACES+nf]) || (*grid)->def[n*NFACES+nf]==0) {
  //      printf("Corrected at x=%f\n",(*grid)->xv[n]);
  //      (*grid)->def[n*NFACES+nf]=(*grid)->dg[(*grid)->face[n*NFACES+nf]]/2;
  //    }
  //}
  ////########################################################
  ////End of Rusty's code
  ////########################################################
  //


  //########################################################
  // Original Code
  //########################################################
  // Compute the centers of each edge, which are defined by the intersection
  // of the Voronoi Edge with the Delaunay Edge.  Note that this point is
  // not the midpoint of the edge when one of the neighboring triangles is obtuse 
  // and it has been corrected.
  for(n=0;n<Ne;n++) {
    p1 = (*grid)->edges[NUMEDGECOLUMNS*n];
    p2 = (*grid)->edges[NUMEDGECOLUMNS*n+1];

    tx = maingrid->xp[p2]-maingrid->xp[p1];
    ty = maingrid->yp[p2]-maingrid->yp[p1];
    tmag = sqrt(tx*tx+ty*ty);
    tx = tx/tmag;
    ty = ty/tmag;
    //corrected part to make we can calculate xe and ye when grad[2n]==1
    if((*grid)->grad[2*n]>=0){
    xdott = ((*grid)->xv[(*grid)->grad[2*n]]-maingrid->xp[p1])*tx+
      ((*grid)->yv[(*grid)->grad[2*n]]-maingrid->yp[p1])*ty;
    (*grid)->xe[n] = maingrid->xp[p1]+xdott*tx;
    (*grid)->ye[n] = maingrid->yp[p1]+xdott*ty;
    }
    else{
    xdott = ((*grid)->xv[(*grid)->grad[2*n+1]]-maingrid->xp[p1])*tx+
      ((*grid)->yv[(*grid)->grad[2*n+1]]-maingrid->yp[p1])*ty;
    (*grid)->xe[n] = maingrid->xp[p1]+xdott*tx;
    (*grid)->ye[n] = maingrid->yp[p1]+xdott*ty;
    }
    
    // This is the midpoint of the edge and is not used.
    /*
    (*grid)->xe[n] = 0.5*(maingrid->xp[(*grid)->edges[NUMEDGECOLUMNS*n]]+
        		  maingrid->xp[(*grid)->edges[NUMEDGECOLUMNS*n+1]]);
    (*grid)->ye[n] = 0.5*(maingrid->yp[(*grid)->edges[NUMEDGECOLUMNS*n]]+
        		  maingrid->yp[(*grid)->edges[NUMEDGECOLUMNS*n+1]]);
    */
  }
  
  /* Compute the normal distances between Voronoi points to compute the 
     gradients and then output the lengths to a data file. Also, compute 
     n1 and n2 which make up the normal vector components. */
  if(myproc==0 && VERBOSE>2) printf("\t\tComputing n1, n2, and dg..\n");
  // for each edge
  for(n=0;n<Ne;n++) {
    // if both cells are not ghost cells 
    if((*grid)->grad[2*n]!=-1 && (*grid)->grad[2*n+1]!=-1) {
      (*grid)->n1[n] = (*grid)->xv[(*grid)->grad[2*n]]-(*grid)->xv[(*grid)->grad[2*n+1]];
      (*grid)->n2[n] = (*grid)->yv[(*grid)->grad[2*n]]-(*grid)->yv[(*grid)->grad[2*n+1]];
      (*grid)->dg[n] = sqrt(pow((*grid)->n1[n],2)+pow((*grid)->n2[n],2));
      (*grid)->n1[n] = (*grid)->n1[n]/(*grid)->dg[n];
      (*grid)->n2[n] = (*grid)->n2[n]/(*grid)->dg[n];
      if(((*grid)->xv[(*grid)->grad[2*n]]==
            (*grid)->xv[(*grid)->grad[2*n+1]]) &&
          ((*grid)->yv[(*grid)->grad[2*n]]==
           (*grid)->yv[(*grid)->grad[2*n+1]])) {
        printf("Coincident Voronoi points on edge %d (%d,%d)!\n",n,
            (*grid)->grad[2*n],(*grid)->grad[2*n+1]);
      }
    }
    else {
      xc = (*grid)->xe[n];
      yc = (*grid)->ye[n];
      // one neighboring cell is a ghost cell
      if((*grid)->grad[2*n]==-1) {
        (*grid)->n1[n] = xc-(*grid)->xv[(*grid)->grad[2*n+1]];
        (*grid)->n2[n] = yc-(*grid)->yv[(*grid)->grad[2*n+1]];
        (*grid)->dg[n] = sqrt(pow((*grid)->n1[n],2)+
            pow((*grid)->n2[n],2));
        (*grid)->n1[n] = (*grid)->n1[n]/(*grid)->dg[n];
        (*grid)->n2[n] = (*grid)->n2[n]/(*grid)->dg[n];
        (*grid)->dg[n] = 2.0*(*grid)->dg[n];
      } 
      // other cell is ghost cell 
      else {
        (*grid)->n1[n] = (*grid)->xv[(*grid)->grad[2*n]]-xc;
        (*grid)->n2[n] = (*grid)->yv[(*grid)->grad[2*n]]-yc;
        (*grid)->dg[n] = sqrt(pow((*grid)->n1[n],2)+
            pow((*grid)->n2[n],2));
        (*grid)->n1[n] = (*grid)->n1[n]/(*grid)->dg[n];
        (*grid)->n2[n] = (*grid)->n2[n]/(*grid)->dg[n];
        (*grid)->dg[n] = 2.0*(*grid)->dg[n];
      }
    }
  }

  // Compute the length of the perpendicular bisector.  Note that this is not necessarily
  // the distance to the edge midpoint unless both triangles have not been corrected.  
  // Note that def points outward, so if def<0 then uc and vc will be 
  // computed correctly for obtuse triangles and advection of momentum is conservative.  
  // However, the method is unstable for obtuse triangles and correction must be used.  
  for(n=0;n<Nc;n++) {
    for(nf=0;nf<(*grid)->nfaces[n];nf++) {
      ne = (*grid)->face[n*(*grid)->maxfaces+nf];
      (*grid)->def[n*(*grid)->maxfaces+nf] = 
        -(((*grid)->xv[n]-maingrid->xp[(*grid)->edges[ne*NUMEDGECOLUMNS]])*(*grid)->n1[ne]+
<<<<<<< HEAD
	  ((*grid)->yv[n]-maingrid->yp[(*grid)->edges[ne*NUMEDGECOLUMNS]])*(*grid)->n2[ne])*
        (*grid)->normal[n*(*grid)->maxfaces+nf];
	//Check for nan
	if((*grid)->def[n*(*grid)->maxfaces+nf] != (*grid)->def[n*(*grid)->maxfaces+nf])
	     printf("Warning: nan computed for edge distance (def)\n");
=======
            ((*grid)->yv[n]-maingrid->yp[(*grid)->edges[ne*NUMEDGECOLUMNS]])*(*grid)->n2[ne])*
        (*grid)->normal[n*(*grid)->maxfaces+nf];
        //Check for nan
        if((*grid)->def[n*(*grid)->maxfaces+nf] != (*grid)->def[n*(*grid)->maxfaces+nf])
             printf("Warning: nan computed for edge distance (def)\n");
>>>>>>> 2bf9c130

      // Distance to the edge midpoint. Not used.
      /*
	(*grid)->def[n*NFACES+nf]=sqrt(pow((*grid)->xv[n]-(*grid)->xe[ne],2)+
	pow((*grid)->yv[n]-(*grid)->ye[ne],2));
      */
    }
  }
    /*
    for(nf=0;nf<NFACES;nf++) {
      xt[nf]=maingrid->xp[(*grid)->cells[n*NFACES+nf]];
      yt[nf]=maingrid->yp[(*grid)->cells[n*NFACES+nf]];
    }
    // Radius of the circumcircle
    R0 = GetCircumcircleRadius(xt,yt,NFACES);
    for(nf=0;nf<NFACES;nf++) {
      (*grid)->def[n*NFACES+nf]=sqrt(R0*R0-pow((*grid)->df[(*grid)->face[n*NFACES+nf]]/2,2));
      if(IsNan((*grid)->def[n*NFACES+nf]) || (*grid)->def[n*NFACES+nf]==0) {
        printf("Corrected at x=%f\n",(*grid)->xv[n]);
        (*grid)->def[n*NFACES+nf]=(*grid)->dg[(*grid)->face[n*NFACES+nf]]/2;
      }
    }
  }
    */

  //###########################################################
  // End of original code
  // ##########################################################

  /* Now compute the coefficients that make up the tangents to compute advection */
  if(myproc==0 && VERBOSE>2) printf("\t\tComputing xi coefficients...\n");
  // initialixe xi to 0 over all edges and faces
  for(n=0;n<Ne;n++) {
    grad1=(*grid)->grad[2*n];
    grad2=(*grid)->grad[2*n+1];
    enei=(*grid)->nfaces[grad1]+(*grid)->nfaces[grad2]-2;
    for(nf=0;nf<enei;nf++) {
      (*grid)->xi[2*((*grid)->maxfaces-1)*n+nf]=0;
    }
    // for each edge
    for(n=0;n<Ne;n++) {
      if((*grid)->n1[n]!=0 && (*grid)->n2[n]!=0) {
        for(nf=0;nf<2;nf++) {
          j = (*grid)->eneigh[2*((*grid)->maxfaces-1)*n+2*nf];
          k = (*grid)->eneigh[2*((*grid)->maxfaces-1)*n+2*nf+1];
          if(k!=-1 && j!=-1) {
            den = sqrt(pow((*grid)->n1[k]*(*grid)->n1[n]+
                  (*grid)->n2[k]*(*grid)->n2[n],2)-
                2.0*((*grid)->n1[j]*(*grid)->n1[n]+
                  (*grid)->n2[j]*(*grid)->n2[n])*
                ((*grid)->n1[j]*(*grid)->n1[k]+
                 (*grid)->n2[j]*(*grid)->n2[k])*
                ((*grid)->n1[k]*(*grid)->n1[n]+
                 (*grid)->n2[k]*(*grid)->n2[n])+
                pow((*grid)->n1[j]*(*grid)->n1[n]+
                  (*grid)->n2[j]*(*grid)->n2[n],2));
            (*grid)->xi[2*((*grid)->maxfaces-1)*n+2*nf]=
              ((*grid)->n1[k]*(*grid)->n1[n]+(*grid)->n2[k]*(*grid)->n2[n])/den;
            (*grid)->xi[2*((*grid)->maxfaces-1)*n+2*nf+1]=
              -((*grid)->n1[j]*(*grid)->n1[n]+(*grid)->n2[j]*(*grid)->n2[n])/den;
          }
        }
      }
    }
  }
}

/*
 * Function: GetCircumcircleRadius
 * Usage: GetCircumcircleRadius(xt, yt, Nf)
 * ----------------------------------------
 * Compute the circumcircle radius for a polygon
 * with verticies (xt,yt) and Nf faces.
 *
 */
REAL GetCircumcircleRadius(REAL *xt, REAL *yt, int Nf)
{
  int nf;
  REAL R0 = 1;
  for(nf=0;nf<Nf;nf++)
    if(nf==Nf-1)
      R0*=sqrt(pow(xt[Nf-1]-xt[0],2)+pow(yt[Nf-1]-yt[0],2));
    else
      R0*=sqrt(pow(xt[nf+1]-xt[nf],2)+pow(yt[nf+1]-yt[nf],2));
  R0/=(4*GetArea(xt,yt,Nf));
  
  return R0;
}
  
/*
 * Function: GetArea
 * Usage: GetArea(xt, yt, Nf)
 * --------------------------
 * Compute the area of a polygon with verticies
 * (xt,yt) that has Nf faces.
 *
 */
REAL GetArea(REAL *xt, REAL *yt, int Nf)
{
  REAL b,r1,r2,h,l,xt2[3],yt2[3],area;
  int i;
  if(Nf==3) {
    b=sqrt(pow(xt[1]-xt[0],2)+
	   pow(yt[1]-yt[0],2));
    r1=sqrt(pow(xt[2]-xt[0],2)+
	   pow(yt[2]-yt[0],2));
    r2=sqrt(pow(xt[2]-xt[1],2)+
	   pow(yt[2]-yt[1],2));
    l = ((xt[0]-xt[1])*(xt[2]-xt[1])+(yt[0]-yt[1])*(yt[2]-yt[1]))/b;
    h = sqrt(r2*r2-l*l);
    return 0.5*b*h;
  }
  else 
    if(Nf>3) {
      area=GetArea(xt,yt,3);
      for(i=0;i<(Nf-3);i++){        
        xt2[0]=xt[(i+2)];
        xt2[1]=xt[(i+3)];
        xt2[2]=xt[0];
        yt2[0]=yt[(i+2)];
        yt2[1]=yt[(i+3)];
        yt2[2]=yt[0];
        area+=GetArea(xt2,yt2,3);
      }
    return area;
    }
  return 0;
}

static void InterpDepth(gridT *grid, int myproc, int numprocs, MPI_Comm comm)
{
  int n, Nd, proc, nstart, ncount, scaledepth;
  REAL *xd, *yd, *d, scaledepthfactor;
  char str[BUFFERLENGTH];
  FILE *ifile;
  MPI_Status status;

  scaledepth=(int)MPI_GetValue(DATAFILE,"scaledepth","InterpDepth",myproc);
  scaledepthfactor=MPI_GetValue(DATAFILE,"scaledepthfactor","InterpDepth",myproc);

  Nd = MPI_GetSize(INPUTDEPTHFILE,"InterpDepth",myproc);
  xd = (REAL *)SunMalloc(Nd*sizeof(REAL),"InterpDepth");
  yd = (REAL *)SunMalloc(Nd*sizeof(REAL),"InterpDepth");
  d = (REAL *)SunMalloc(Nd*sizeof(REAL),"InterpDepth");

  ifile = MPI_FOpen(INPUTDEPTHFILE,"r","InterpDepth",myproc);
  for(n=0;n<Nd;n++) {
    xd[n]=getfield(ifile,str);
    yd[n]=getfield(ifile,str);
    d[n]=fabs(getfield(ifile,str));
  }

  nstart = myproc*floor(grid->Nc/numprocs);
  if(myproc==numprocs-1 && grid->Nc%numprocs)
    ncount = grid->Nc - nstart;
  else
    ncount = floor(grid->Nc/numprocs);

  Interp(xd,yd,d,Nd,&(grid->xv[nstart]),
	 &(grid->yv[nstart]),&(grid->dv[nstart]),ncount,grid->maxfaces);

  if(scaledepth)
    for(n=nstart;n<nstart+ncount;n++)
      grid->dv[n]*=scaledepthfactor;

  if(myproc!=0) 
    MPI_Send((void *)(&(grid->dv[nstart])),ncount,MPI_DOUBLE,0,1,comm); 
  else {
    for(proc=1;proc<numprocs;proc++) {
      nstart = proc*floor(grid->Nc/numprocs);
      if(proc==numprocs-1 && grid->Nc%numprocs)
	ncount = grid->Nc - nstart;
      else
	ncount = floor(grid->Nc/numprocs);

      MPI_Recv((void *)(&(grid->dv[nstart])),ncount,MPI_DOUBLE,proc,1,comm,&status);
    }
  }
  MPI_Bcast((void *)grid->dv,grid->Nc,MPI_DOUBLE,0,comm);

  free(xd);
  free(yd);
  free(d);
}

static int CorrectVoronoi(gridT *grid, int myproc)
{
  int n, nf, nc1, nc2, numcorr=0;
  REAL xc, yc, xv1, xv2, yv1, yv2, xc1, xc2, yc1, yc2, dg, dg0;
  REAL VoronoiRatio=MPI_GetValue(DATAFILE,"VoronoiRatio","CorrectVoronoi",0);

  for(n=0;n<grid->Ne;n++) {
    nc1 = grid->grad[2*n];
    nc2 = grid->grad[2*n+1];
    
    if(nc1 != -1 && nc2 != -1 && grid->nfaces[nc1]==3 && grid->nfaces[nc2]==3) {
      xv1 = grid->xv[nc1];
      xv2 = grid->xv[nc2];
      yv1 = grid->yv[nc1];
      yv2 = grid->yv[nc2];
      xc1 = 0;
      xc2 = 0;
      yc1 = 0;
      yc2 = 0;
      for(nf=0;nf<grid->nfaces[nc1];nf++) {
	xc1 += grid->xp[grid->cells[nc1*grid->maxfaces+nf]]/grid->nfaces[nc1];
	yc1 += grid->yp[grid->cells[nc1*grid->maxfaces+nf]]/grid->nfaces[nc1];
      }
      for(nf=0;nf<grid->nfaces[nc2];nf++) {
	xc2 += grid->xp[grid->cells[nc2*grid->maxfaces+nf]]/grid->nfaces[nc2];
	yc2 += grid->yp[grid->cells[nc2*grid->maxfaces+nf]]/grid->nfaces[nc2];
      }
      xc = 0.5*(xc1+xc2);
      yc = 0.5*(yc1+yc2);
      dg0 = sqrt(pow(xc2-xc1,2)+pow(yc2-yc1,2));
      dg = sqrt(pow(xv2-xv1,2)+pow(yv2-yv1,2));
      if(dg < VoronoiRatio*dg0) {
	if(VERBOSE>3) printf("Correcting Voronoi points %d and %d.\n",nc1,nc2);
	grid->xv[nc1]=xc+VoronoiRatio*(xc1-xc);
	grid->xv[nc2]=xc+VoronoiRatio*(xc2-xc);
	grid->yv[nc1]=yc+VoronoiRatio*(yc1-yc);
	grid->yv[nc2]=yc+VoronoiRatio*(yc2-yc);
	numcorr++;
      }
    } else {
      xc = 0.5*(grid->xp[grid->edges[NUMEDGECOLUMNS*n]]+
		grid->xp[grid->edges[NUMEDGECOLUMNS*n+1]]);
      yc = 0.5*(grid->yp[grid->edges[NUMEDGECOLUMNS*n]]+
		grid->yp[grid->edges[NUMEDGECOLUMNS*n+1]]);
      if(nc1 == -1) {
	xv2 = grid->xv[nc2];
	yv2 = grid->yv[nc2];
	xc2 = 0;
	yc2 = 0;
	for(nf=0;nf<grid->nfaces[nc2];nf++) {
	  xc2 += grid->xp[grid->cells[nc2*grid->maxfaces+nf]]/grid->nfaces[nc2];
	  yc2 += grid->yp[grid->cells[nc2*grid->maxfaces+nf]]/grid->nfaces[nc2];
	}
	dg0 = sqrt(pow(xc2-xc,2)+pow(yc2-yc,2));
	dg = sqrt(pow(xv2-xc,2)+pow(yv2-yc,2));
	if(dg < VoronoiRatio*dg0) {
	  if(VERBOSE>3) printf("Correcting Voronoi point %d.\n",nc2);
	  grid->xv[nc2]=xc+VoronoiRatio*(xc2-xc);
	  grid->yv[nc2]=yc+VoronoiRatio*(yc2-yc);
	  numcorr++;
	}
      } else {
	xv1 = grid->xv[nc1];
	yv1 = grid->yv[nc1];
	xc1 = 0;
	yc1 = 0;
	for(nf=0;nf<grid->nfaces[nc1];nf++) {
	  xc1 += grid->xp[grid->cells[nc1*grid->maxfaces+nf]]/grid->nfaces[nc1];
	  yc1 += grid->yp[grid->cells[nc1*grid->maxfaces+nf]]/grid->nfaces[nc1];
	}
	dg0 = sqrt(pow(xc1-xc,2)+pow(yc1-yc,2));
	dg = sqrt(pow(xv1-xc,2)+pow(yv1-yc,2));
	if(dg < VoronoiRatio*dg0) {
	  if(VERBOSE>3) printf("Correcting Voronoi point %d.\n",nc1);
	  grid->xv[nc1]=xc+VoronoiRatio*(xc1-xc);
	  grid->yv[nc1]=yc+VoronoiRatio*(yc1-yc);
	  numcorr++;
	}
      }
    }
  }
  if(numcorr>0 && VERBOSE>1 && myproc==0)
    printf("Corrected %d of %d edges with dg < %.2f dg0 (%.2f%%).\n",
	   numcorr,grid->Ne,VoronoiRatio,(REAL)numcorr/(REAL)grid->Ne*100.0);
  
  return numcorr;
}

static int CorrectAngles(gridT *grid, int myproc) ///questions
{
  int n, nf, nc1, nc2, numcorr, i,k;
  REAL xc, yc, xv1, xv2, yv1, yv2, xc1, xc2, xc3, yc1, yc2, yc3, xv_sum, yv_sum, dg, dg0, ang1, ang2,
    dot1, dot2, dot3, mag1, mag2, mag3, cosVoronoiRatio;
  REAL VoronoiRatio=MPI_GetValue(DATAFILE,"VoronoiRatio","CorrectVoronoi",0);
  cosVoronoiRatio = cos(VoronoiRatio*PI/180.0);

  numcorr=0;
  for(n=0;n<grid->Nc;n++) {
    xv_sum=0;
    yv_sum=0;
    k=0;
    if(grid->nfaces[n]==3){
      for(i=0;i<grid->nfaces[n]-2;i++){
        xc1 = grid->xp[grid->cells[n*grid->maxfaces+i]];
        xc2 = grid->xp[grid->cells[n*grid->maxfaces+i+1]];
        xc3 = grid->xp[grid->cells[n*grid->maxfaces+i+2]];
        yc1 = grid->yp[grid->cells[n*grid->maxfaces]];
        yc2 = grid->yp[grid->cells[n*grid->maxfaces+i+1]];
        yc3 = grid->yp[grid->cells[n*grid->maxfaces+i+2]];
        mag1 = sqrt(pow(xc2-xc1,2)+pow(yc2-yc1,2));
        mag2 = sqrt(pow(xc3-xc1,2)+pow(yc3-yc1,2));
        mag3 = sqrt(pow(xc3-xc2,2)+pow(yc3-yc2,2));
        dot1 = (mag1*mag1+mag2*mag2-mag3*mag3)/(2*mag1*mag2);
        dot2 = (mag2*mag2+mag3*mag3-mag1*mag1)/(2*mag2*mag3);
        dot3 = (mag3*mag3+mag1*mag1-mag2*mag2)/(2*mag3*mag1);

        if(dot1<=cosVoronoiRatio || dot2<=cosVoronoiRatio || dot3<=cosVoronoiRatio) {
	  k++;
          xv_sum=xv_sum+(xc1+xc2+xc3)/3;
	  yv_sum=yv_sum+(yc1+yc2+yc3)/3;
        }
      }
    }
    if(k>0){
      grid->xv[n]=xv_sum/(grid->nfaces[n]-2);
      grid->yv[n]=yv_sum/(grid->nfaces[n]-2);
      numcorr++;
	}
  }
  if(numcorr>0 && VERBOSE>1 && myproc==0)
    printf("Corrected %d of %d cells with angles > %.1f degrees (%.2f%%).\n",
	   numcorr,grid->Nc,VoronoiRatio,(REAL)numcorr/(REAL)grid->Nc*100.0);

  return numcorr;
}

static void VoronoiStats(gridT *grid) {
  int i, n, nc1, nc2, numdg, dghist;
  REAL *dg, dgmin, dgmax, dgmean, dgstd, deldg, histmin, histmax;
  dg = (REAL *)SunMalloc(grid->Ne*sizeof(REAL),"VoronoiStats");

  numdg=0;
  for(n=0;n<grid->Ne;n++) {
    nc1=grid->grad[2*n];
    nc2=grid->grad[2*n+1];
    if(nc1>=0 && nc2>=0) {
      dg[numdg] = sqrt(pow(grid->xv[nc1]-grid->xv[nc2],2)+
		       pow(grid->yv[nc2]-grid->yv[nc1],2));
      numdg++;
    }
  }

  dgmin=INFTY;
  dgmax=dgmean=0;
  for(n=0;n<numdg;n++) {
    if(dg[n]<dgmin)
      dgmin=dg[n];
    if(dg[n]>dgmax)
      dgmax=dg[n];
    dgmean+=dg[n];
  }
  dgmean/=(REAL)numdg;

  dgstd=0;
  for(n=0;n<numdg;n++) 
    dgstd+=pow(dg[n]-dgmean,2);
  dgstd=sqrt(dgstd/(REAL)numdg);

  printf("\tMinimum distance: %.2e\n",dgmin);
  printf("\tMaximum distance: %.2e\n",dgmax);
  printf("\tMean distance: %.2e\n",dgmean);
  printf("\tStandard deviation: %.2e\n",dgstd);

  if(VERBOSE>2) {
    printf("\tVoronoi histogram:\n");
    printf("\t\t%.2e\t0\n",dgmin);
    deldg = (dgmax-dgmin)/(REAL)(NUMDGHIST-1);
    for(i=0;i<NUMDGHIST-1;i++) {
      dghist=0;
      histmin = dgmin+deldg*(REAL)i;
      histmax = histmin+deldg;
      for(n=0;n<numdg;n++) {
	if((dg[n]>=histmin &&
	    dg[n]<histmax) || 
	   (i==NUMDGHIST-2 && dg[n]==histmax))
	  dghist++;
      }
      printf("\t\t%.2e\t%d\n",histmax,dghist);
    }
  }

  SunFree(dg,grid->Ne*sizeof(REAL),"VoronoiStats");
}

/*
 * Function: FixDZZ
 * Usage: FixDZZ(grid,maxdepth,Nkmax,fixdzz,myproc);
 * -------------------------------------------------
 * Check to make sure that the deepest vertical grid spacing is not too small.
 * and if so then increase the depth.
 *
 */
static void FixDZZ(gridT *grid, REAL maxdepth, int Nkmax, int fixdzz, int myproc) {
  int i, k, kount=0, mindepth0;
  REAL z, dzz, dzsmall, *dz = (REAL *)SunMalloc(Nkmax*sizeof(REAL),"FixDZZ");

  dzsmall=(REAL)MPI_GetValue(DATAFILE,"dzsmall","FixDZZ",myproc);
  
  GetDZ(dz,maxdepth,maxdepth,Nkmax,myproc);  
  for(i=0;i<grid->Nc;i++) {
    z=0;
    for(k=0;k<Nkmax;k++) {
      if(z>-grid->dv[i] && z-dz[k]<-grid->dv[i]) {
        dzz=z+grid->dv[i];

        if(fixdzz>0) {
          if(dzz<dz[k]*dzsmall && k>0) {
            if(myproc==0 && VERBOSE>2) printf("Fixing small bottom dz of %.2e by increasing the depth from %.2f to %.2f\n",
                dzz,grid->dv[i],-z+dz[k]*dzsmall);
            kount++;
            grid->dv[i]=-z+dz[k]*dzsmall;
          }
        } else {
          if(dzz<dzsmall && k>0) {
            if(myproc==0 && VERBOSE>2) printf("Fixing small bottom dz of %.2e by increasing the depth from %.2f to %.2f\n",
                dzz,grid->dv[i],-z+dzsmall);
            kount++;
            grid->dv[i]=-z+dzsmall;
          }
        }	  
        break;
      }
      z-=dz[k];
    }
  }
  if(VERBOSE>0 && myproc==0 && kount!=0) {
    printf("Fixed %d bottom cells with heights < %.2e dz.\n",kount,dzsmall);
    printf("To eliminate this action set fixdzz to 0 in suntans.dat.\n");
  }

  SunFree(dz,Nkmax*sizeof(REAL),"FixDZZ");
}

static int GetNk(REAL *dz, REAL localdepth, int Nkmax) {
  int k;
  REAL z=0;

  for(k=0;k<Nkmax;k++) {
    z-=dz[k];
    if(z < -localdepth)
      break;
  }
  return k;
}<|MERGE_RESOLUTION|>--- conflicted
+++ resolved
@@ -659,15 +659,9 @@
   for(n=0;n<Nc;n++)
     for(nf=0;nf<nfaces[n];nf++)
       face[n*maxfaces+nf]=-1; 
-<<<<<<< HEAD
-  //for(n=0;n<Ne;n++)
-  //  for(j=0;j<2;j++)
-  //    gradf[2*n+j]=-1;
-=======
   for(n=0;n<Ne;n++)
     for(j=0;j<2;j++)
       gradf[2*n+j]=-1;
->>>>>>> 2bf9c130
 
   // over each edge
   for(n=0;n<Ne;n++) {
@@ -762,20 +756,12 @@
   // based on organization of cells (i.e. we will change cells (pointers to the nodes)
   // to be consistent with the existing edge order for interpolation
 
-<<<<<<< HEAD
-  int n1[2], n2[2], e3[maxfaces]; int nc, nf, e1, e2, sharednode, i;
-=======
   int n1[2], n2[2], e3[maxfaces]; int nc, nf,nff, e1, e2, sharednode, i;
->>>>>>> 2bf9c130
   // over each cell
   for(nc=0; nc<Nc; nc++) {
     nff = nfaces[nc];
     // consider each face in a cycle
-<<<<<<< HEAD
-    for(nf=0;nf<nfaces[nc]-1;nf++) {
-=======
     for(nf=0;nf<nff-1;nf++) {
->>>>>>> 2bf9c130
       //  consider pairs of touching faces in cycle
       e1 = face[nc*maxfaces+nf];
       e2 = face[nc*maxfaces+nf+1];
@@ -792,19 +778,11 @@
       //if edge is not clockwise or counter-clockwise 
       //exchang with the next one
       if(sharednode==-1 && maxfaces>3){
-<<<<<<< HEAD
-         for(i=0;i<(nfaces[nc]-1-nf);i++)
-           e3[i]=face[nc*maxfaces+nf+1+i];
-         for(i=0;i<(nfaces[nc]-2-nf);i++)
-           face[nc*maxfaces+nf+1+i]=e3[i+1];
-         face[nc*maxfaces+nfaces[nc]-1]=e3[0];
-=======
          for(i=0;i<(nff-1-nf);i++)
            e3[i]=face[nc*maxfaces+nf+1+i];
          for(i=0;i<(nff-2-nf);i++)
            face[nc*maxfaces+nf+1+i]=e3[i+1];
          face[nc*maxfaces+nff-1]=e3[0];
->>>>>>> 2bf9c130
          nf=nf-1;
       } else if(sharednode==-1 && maxfaces==3) {
         printf("Error as sharednode in %s not found %d\n", "ReorderCellPoints",maxfaces);     
@@ -815,11 +793,7 @@
 
     }
     // consider last pairs of touching faces in cycle
-<<<<<<< HEAD
-    e1 = face[nc*maxfaces+nfaces[nc]-1];
-=======
     e1 = face[nc*maxfaces+nff-1];
->>>>>>> 2bf9c130
     e2 = face[nc*maxfaces  ];
     // get each node
     n1[0] = edges[e1*NUMEDGECOLUMNS  ];
@@ -1064,18 +1038,11 @@
   // printf("faces is %d", grid->face[99]);
   // reorder the cell points so that they have structure for use in interpolation
   // now reordercellpoints may reorder face, so gradf should be reordered
-<<<<<<< HEAD
-  ReorderCellPoints(grid->face, grid->edges, grid->cells, grid->nfaces, grid->maxfaces, grid->Nc);
-
-  // reorder gradf
-  Reordergradf(grid->face, grid->grad, grid->gradf, grid->nfaces, grid->maxfaces, grid->Nc, grid->Ne);
-=======
   if(grid->maxfaces==3)
       ReorderCellPoints(grid->face, grid->edges, grid->cells, grid->nfaces, grid->maxfaces, grid->Nc);
   // reorder gradf
   Reordergradf(grid->face, grid->grad, grid->gradf, grid->nfaces, grid->maxfaces, grid->Nc, grid->Ne);
 
->>>>>>> 2bf9c130
   // create dot product of unique normal with outward normal
   // (grid->normal[NFACES*Ne]) (always +/- 1)
   CreateNormalArray(grid->grad,grid->face,grid->normal,grid->nfaces,grid->maxfaces,grid->Nc);
@@ -2051,11 +2018,7 @@
     grad1=grid->grad[2*n];
     grad2=grid->grad[2*n+1];
     enei=grad1+grad2-2;
-<<<<<<< HEAD
-    for(nf=0;nf<enei;nf++) 
-=======
     for(nf=0;nf=enei;nf++) 
->>>>>>> 2bf9c130
       tmp[2*(grid->maxfaces-1)*n+nf]=grid->eneigh[2*(grid->maxfaces-1)*n+nf];
   for(n=0;n<Ne;n++)
     grad1=grid->grad[2*n];
@@ -2135,8 +2098,6 @@
       for(nf=0;nf<(*localgrid)->nfaces[n];nf++) {
         // get local edge ponter
         ne = (*localgrid)->face[n*(*localgrid)->maxfaces+nf];
-<<<<<<< HEAD
-=======
         // if the marked cell has an edge which is marked as
         // ghost or computational but we know it is an 
         // interproc boundary, mark as 5
@@ -2155,7 +2116,6 @@
       for(nf=0;nf<(*localgrid)->nfaces[n];nf++) {
         // get local edge ponter
         ne = (*localgrid)->face[n*(*localgrid)->maxfaces+nf];
->>>>>>> 2bf9c130
         // if the marked cell has an edge which is marked as
         // ghost or computational but we know it is an 
         // interproc boundary, mark as 5
@@ -2888,12 +2848,8 @@
         //point from local edge index to global one
         (*localgrid)->eptr[k]=iface;
 	//edge_id array
-<<<<<<< HEAD
-	(*localgrid)->edge_id[k++]=maingrid->edge_id[iface];
-=======
 	(*localgrid)->edge_id[k]=maingrid->edge_id[iface];
 	k++;
->>>>>>> 2bf9c130
 
       }
     }
@@ -2925,13 +2881,9 @@
   CreateFaceArray((*localgrid)->grad,(*localgrid)->gradf,(*localgrid)->neigh,
       (*localgrid)->face,(*localgrid)->nfaces,(*localgrid)->maxfaces,(*localgrid)->Nc,(*localgrid)->Ne);
   
-<<<<<<< HEAD
-  ReorderCellPoints((*localgrid)->face,(*localgrid)->edges,(*localgrid)->cells,(*localgrid)->nfaces,(*localgrid)->maxfaces,(*localgrid)->Nc);
-=======
   if((*localgrid)->maxfaces==3)
       ReorderCellPoints((*localgrid)->face,(*localgrid)->edges,(*localgrid)->cells,(*localgrid)->nfaces,(*localgrid)->maxfaces,(*localgrid)->Nc);
 
->>>>>>> 2bf9c130
   // there is no need to use Reordergradf here because face and gradf is already in order for maingrid 
   
   CreateNormalArray((*localgrid)->grad,(*localgrid)->face,(*localgrid)->normal,(*localgrid)->nfaces,(*localgrid)->maxfaces,(*localgrid)->Nc);
@@ -3327,10 +3279,7 @@
 {
   int n, nf, npc, ne, k, j, Nc=(*grid)->Nc, Ne=(*grid)->Ne, Np=(*grid)->Np, p1, p2,grad1,grad2,enei;
   REAL xt[(*grid)->maxfaces], yt[(*grid)->maxfaces], xc, yc, den, R0, tx, ty, tmag, xdott;
-<<<<<<< HEAD
-=======
   REAL dx, dy, tmp_mag; // MR
->>>>>>> 2bf9c130
   
   (*grid)->Ac = (REAL *)SunMalloc(Nc*sizeof(REAL),"Geometry");
   (*grid)->df = (REAL *)SunMalloc(Ne*sizeof(REAL),"Geometry");
@@ -3593,19 +3542,11 @@
       ne = (*grid)->face[n*(*grid)->maxfaces+nf];
       (*grid)->def[n*(*grid)->maxfaces+nf] = 
         -(((*grid)->xv[n]-maingrid->xp[(*grid)->edges[ne*NUMEDGECOLUMNS]])*(*grid)->n1[ne]+
-<<<<<<< HEAD
-	  ((*grid)->yv[n]-maingrid->yp[(*grid)->edges[ne*NUMEDGECOLUMNS]])*(*grid)->n2[ne])*
-        (*grid)->normal[n*(*grid)->maxfaces+nf];
-	//Check for nan
-	if((*grid)->def[n*(*grid)->maxfaces+nf] != (*grid)->def[n*(*grid)->maxfaces+nf])
-	     printf("Warning: nan computed for edge distance (def)\n");
-=======
             ((*grid)->yv[n]-maingrid->yp[(*grid)->edges[ne*NUMEDGECOLUMNS]])*(*grid)->n2[ne])*
         (*grid)->normal[n*(*grid)->maxfaces+nf];
         //Check for nan
         if((*grid)->def[n*(*grid)->maxfaces+nf] != (*grid)->def[n*(*grid)->maxfaces+nf])
              printf("Warning: nan computed for edge distance (def)\n");
->>>>>>> 2bf9c130
 
       // Distance to the edge midpoint. Not used.
       /*
